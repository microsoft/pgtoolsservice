# --------------------------------------------------------------------------------------------
# Copyright (c) Microsoft Corporation. All rights reserved.
# Licensed under the MIT License. See License.txt in the project root for license information.
# --------------------------------------------------------------------------------------------

"""Module for testing the object explorer service"""
import re
import threading
from typing import Callable, Tuple, TypeVar
import unittest
import unittest.mock as mock
import urllib.parse as url_parse

from pgsmo import Server
from pgsqltoolsservice.connection import ConnectionService
from pgsqltoolsservice.connection.contracts import ConnectionDetails, ConnectionCompleteParams
from pgsqltoolsservice.hosting import JSONRPCServer, RequestContext, ServiceProvider  # noqa
from pgsqltoolsservice.metadata.contracts import ObjectMetadata
from pgsqltoolsservice.object_explorer.object_explorer_service import ObjectExplorerService, ObjectExplorerSession
from pgsqltoolsservice.object_explorer.contracts import (
    NodeInfo, CloseSessionParameters,
    CreateSessionResponse, SessionCreatedParameters, SESSION_CREATED_METHOD,
    ExpandParameters, ExpandCompletedParameters, EXPAND_COMPLETED_METHOD
)
from pgsmo.objects.server.server import Server
from pgsmo.objects.database.database import Database
from pgsqltoolsservice.utils import constants
import tests.utils as utils
from tests.pgsmo_tests.utils import MockConnection
from tests.mock_request_validation import RequestFlowValidator
TEST_HOST = 'testhost'
TEST_DBNAME = 'testdb'
TEST_USER = 'testuser'
TEST_PASSWORD = 'testpassword'


def _connection_details() -> Tuple[ConnectionDetails, str]:
    param = ConnectionDetails()
    param.options = {
        'host': TEST_HOST,
        'dbname': TEST_DBNAME,
        'user': TEST_USER
    }
    session_uri = ObjectExplorerService._generate_session_uri(param)
    return param, session_uri


def _close_session_params() -> CloseSessionParameters:
    param = CloseSessionParameters()
    param.database_name = TEST_DBNAME
    param.user_name = TEST_USER
    return param


class TestObjectExplorer(unittest.TestCase):
    """Methods for testing the object explorer service"""
    def test_init(self):
        # If: I create a new OE service
        oe = ObjectExplorerService()

        # Then:
        # ... The service should have its internal state initialized
        self.assertIsNone(oe._service_provider)
        self.assertDictEqual(oe._session_map, {})
        self.assertIsNotNone(oe._session_lock)

    def test_register(self):
        # Setup:
        # ... Create a mock service provider
        server: JSONRPCServer = JSONRPCServer(None, None)
        server.set_notification_handler = mock.MagicMock()
        server.set_request_handler = mock.MagicMock()
        sp: ServiceProvider = ServiceProvider(server, {}, utils.get_mock_logger())

        # If: I register a OE service
        oe = ObjectExplorerService()
        oe.register(sp)

        # Then:
        # ... The service should have registered its request handlers
        server.set_request_handler.assert_called()
        server.set_notification_handler.assert_not_called()

        # ... The service provider should have been stored
        self.assertIs(oe._service_provider, sp)

    def test_generate_uri_missing_params(self):
        # Setup: Create the parameter sets that will be missing a param each
        params = [
            ConnectionDetails.from_data(None, None, None, {'host': None, 'dbname': TEST_DBNAME, 'user': TEST_USER}),
            ConnectionDetails.from_data(None, None, None, {'host': TEST_HOST, 'dbname': None, 'user': TEST_USER}),
            ConnectionDetails.from_data(None, None, None, {'host': TEST_HOST, 'dbname': TEST_DBNAME, 'user': None})
        ]

        for param_set in params:
            # If: I generate a session URI from params that are missing a value
            # Then: I should get an exception
            with self.assertRaises(Exception):
                ObjectExplorerService._generate_session_uri(param_set)

    def test_generate_uri_valid_params(self):
        # If: I generate a session URI from a valid connection details object
        params, session_uri = _connection_details()
        output = ObjectExplorerService._generate_session_uri(params)

        # Then: The output should be a properly formed URI
        parse_result = url_parse.urlparse(output)
        self.assertEqual(parse_result.scheme, 'objectexplorer')
        self.assertTrue(parse_result.netloc)

        re_match = re.match('(?P<username>\w+)@(?P<host>\w+):(?P<db_name>\w+)', parse_result.netloc)
        self.assertIsNotNone(re_match)
        self.assertEqual(re_match.group('username'), TEST_USER)
        self.assertEqual(re_match.group('host'), TEST_HOST)
        self.assertEqual(re_match.group('db_name'), TEST_DBNAME)

    # CREATE SESSION #######################################################
    def test_handle_create_session_missing_params(self):
        # Setup: Create an OE service
        oe = ObjectExplorerService()
        oe._service_provider = utils.get_mock_service_provider({})

        # If: I create an OE session with missing params
        rc = RequestFlowValidator().add_expected_error(type(None), RequestFlowValidator.basic_error_validation)
        oe._handle_create_session_request(rc.request_context, None)

        # Then:
        # ... I should get an error response
        rc.validate()

        # ... A session should not have been created
        self.assertDictEqual(oe._session_map, {})

    def test_handle_create_session_incomplete_params(self):
        # Setup: Create an OE service
        oe = ObjectExplorerService()
        oe._service_provider = utils.get_mock_service_provider({})

        # If: I create an OE session for with missing params
        # NOTE: We only need to get the generate uri method to throw, we make sure it throws in all
        #       scenarios in a different test
        rc = RequestFlowValidator().add_expected_error(type(None), RequestFlowValidator.basic_error_validation)
        params = ConnectionDetails.from_data(None, None, None, {})
        oe._handle_create_session_request(rc.request_context, params)

        # Then:
        # ... I should get an error response
        rc.validate()

        # ... A session should not have been created
        self.assertDictEqual(oe._session_map, {})

    def test_handle_create_session_session_exists(self):
        # Setup: Create an OE service and pre-load a session
        oe = ObjectExplorerService()
        oe._service_provider = utils.get_mock_service_provider({})
        params, session_uri = _connection_details()
        session = ObjectExplorerSession(session_uri, params)
        oe._session_map[session_uri] = session

        # If: I attempt to create an OE session that already exists
        rc = RequestFlowValidator().add_expected_error(type(None), RequestFlowValidator.basic_error_validation)
        oe._handle_create_session_request(rc.request_context, params)

        # Then:
        # ... I should get an error response
        rc.validate()

        # ... The old session should remain
        self.assertIs(oe._session_map[session_uri], session)

    def test_handle_create_session_threading_fail(self):
        # Setup:
        # ... Create an OE service
        oe = ObjectExplorerService()
        oe._service_provider = utils.get_mock_service_provider({})

        # ... Patch the threading to throw
        patch_mock = mock.MagicMock(side_effect=Exception('Boom!'))
        patch_path = 'pgsqltoolsservice.object_explorer.object_explorer_service.threading.Thread'
        with mock.patch(patch_path, patch_mock):
            # If: I create a new session
            params, session_uri = _connection_details()

            rc = RequestFlowValidator()
            rc.add_expected_response(
                CreateSessionResponse,
                lambda param: self.assertEqual(param.session_id, session_uri)
            )
            rc.add_expected_notification(
                SessionCreatedParameters,
                SESSION_CREATED_METHOD,
                lambda param: self._validate_init_error(param, session_uri))
            oe._handle_create_session_request(rc.request_context, params)

        # Then:
        # ... The error notification should have been returned
        rc.validate()

        # ... The session should have been cleaned up
        self.assertDictEqual(oe._session_map, {})

    def test_handle_create_session_successful(self):
        # Setup:
        # ... Create OE service with mock connection service that returns a successful connection response
<<<<<<< HEAD
        mock_connection = MockConnection('test')
=======
        mock_connection = utils.MockConnection({'host': 'myserver', 'dbname': 'postgres', 'user': 'postgres', 'port': 123})
>>>>>>> 1096dfd2
        cs = ConnectionService()
        cs.connect = mock.MagicMock(return_value=ConnectionCompleteParams())
        cs.get_connection = mock.MagicMock(return_value=mock_connection)
        oe = ObjectExplorerService()
        oe._service_provider = utils.get_mock_service_provider({constants.CONNECTION_SERVICE_NAME: cs})

        # ... Create parameters, session, request context validator
        params, session_uri = self._connection_details()

        # ... Create validation of success notification
        def validate_success_notification(response: SessionCreatedParameters):
            self.assertTrue(response.success)
            self.assertEqual(response.session_id, session_uri)
            self.assertIsNone(response.error_message)

            self.assertIsInstance(response.root_node, NodeInfo)
            self.assertEqual(response.root_node.label, TEST_DBNAME)
            self.assertEqual(response.root_node.node_path, session_uri)
            self.assertEqual(response.root_node.node_type, 'Database')
            self.assertIsInstance(response.root_node.metadata, ObjectMetadata)
            self.assertEqual(response.root_node.metadata.urn, oe._session_map[session_uri].server.urn_base)
            self.assertEqual(response.root_node.metadata.name, oe._session_map[session_uri].server.maintenance_db_name)
            self.assertEqual(response.root_node.metadata.metadata_type_name, 'Database')
            self.assertFalse(response.root_node.is_leaf)

<<<<<<< HEAD
        # ... Create parameters, session, request context validator
        params, session_uri = _connection_details()
=======
>>>>>>> 1096dfd2
        rc = RequestFlowValidator()
        rc.add_expected_response(
            CreateSessionResponse,
            lambda param: self.assertEqual(param.session_id, session_uri)
        )
        rc.add_expected_notification(
            SessionCreatedParameters,
            SESSION_CREATED_METHOD,
            validate_success_notification
        )

        # If: I create a session
        oe._handle_create_session_request(rc.request_context, params)
        oe._session_map[session_uri].init_task.join()

        # Then:
        # ... Error notification should have been returned, session should be cleaned up from OE service
        rc.validate()

        # ... The session should still exist and should have connection and server setup
        self.assertIn(session_uri, oe._session_map)
        self.assertIsInstance(oe._session_map[session_uri].server, Server)
        self.assertTrue(oe._session_map[session_uri].is_ready)

    def test_init_session_cancelled_connection(self):
        # Setup:
        # ... Create OE service with mock connection service that returns None on connect
        cs = ConnectionService()
        cs.connect = mock.MagicMock(return_value=None)
        oe = ObjectExplorerService()
        oe._service_provider = utils.get_mock_service_provider({constants.CONNECTION_SERVICE_NAME: cs})

        # If: I initialize a session (NOTE: We're bypassing request handler to avoid threading issues)
        params, session_uri = _connection_details()
        session = ObjectExplorerSession(session_uri, params)
        oe._session_map[session_uri] = session

        rc = RequestFlowValidator()
        rc.add_expected_notification(
            SessionCreatedParameters,
            SESSION_CREATED_METHOD,
            lambda param: self._validate_init_error(param, session_uri))
        oe._initialize_session(rc.request_context, session)

        # Then:
        # ... Error notification should have been returned, session should be cleaned up from OE service
        rc.validate()
        self.assertDictEqual(oe._session_map, {})

    def test_init_session_failed_connection(self):
        # Setup:
        # ... Create OE service with mock connection service that returns a failed connection response
        cs = ConnectionService()
        connect_response = ConnectionCompleteParams()
        connect_response.error_message = 'Boom!'
        cs.connect = mock.MagicMock(return_value=connect_response)
        oe = ObjectExplorerService()
        oe._service_provider = utils.get_mock_service_provider({constants.CONNECTION_SERVICE_NAME: cs})

        # If: I initialize a session (NOTE: We're bypassing request handler to avoid threading issues)
        params, session_uri = _connection_details()
        session = ObjectExplorerSession(session_uri, params)
        oe._session_map[session_uri] = session

        rc = RequestFlowValidator()
        rc.add_expected_notification(
            SessionCreatedParameters,
            SESSION_CREATED_METHOD,
            lambda param: self._validate_init_error(param, session_uri))
        oe._initialize_session(rc.request_context, session)

        # Then:
        # ... Error notification should have been returned, session should be cleaned up from OE service
        rc.validate()
        self.assertDictEqual(oe._session_map, {})

    def test_create_connection_successful(self):
        # Setup:
        mock_connection = MockConnection('test')
        oe = ObjectExplorerService()
        cs = ConnectionService()
        cs.connect = mock.MagicMock(return_value=ConnectionCompleteParams())
        cs.get_connection = mock.MagicMock(return_value=mock_connection)
        oe._service_provider = utils.get_mock_service_provider({constants.CONNECTION_SERVICE_NAME: cs})
        params, session_uri = _connection_details()
        session = ObjectExplorerSession(session_uri, params)
        connection = oe._create_connection(session, 'foo_database')

        self.assertIsNotNone(connection)
        self.assertEqual(connection, mock_connection)
        cs.connect.assert_called_once()
        cs.get_connection.assert_called_once()

    def test_create_connection_failed(self):
        # Setup:
        oe = ObjectExplorerService()
        cs = ConnectionService()
        connect_response = ConnectionCompleteParams()
        error = 'Failed'
        connect_response.error_message = error
        cs.connect = mock.MagicMock(return_value=connect_response)
        oe._service_provider = utils.get_mock_service_provider({constants.CONNECTION_SERVICE_NAME: cs})
        params, session_uri = _connection_details()
        session = ObjectExplorerSession(session_uri, params)

        with self.assertRaises(RuntimeError) as context:
            oe._create_connection(session, 'foo_database')
            self.assertEqual(error, str(context.exception))

        cs.connect.assert_called_once()

    # EXPAND NODE ##########################################################
    @staticmethod
    def expand_method(oe: ObjectExplorerService, rc: RequestContext, p: ExpandParameters):
        oe._handle_expand_request(rc, p)

    @staticmethod
    def expand_tasks(s: ObjectExplorerSession):
        return s.expand_tasks

    def test_handle_expand_incomplete_params(self):
        self._handle_er_incomplete_params(TestObjectExplorer.expand_method)

    def test_handle_expand_no_session_match(self):
        self._handle_er_no_session_match(TestObjectExplorer.expand_method)

    def test_handle_expand_session_not_ready(self):
        self._handle_er_session_not_ready(TestObjectExplorer.expand_method)

    def test_handle_expand_threading_fail(self):
        self._handle_er_threading_fail(TestObjectExplorer.expand_method)

    def test_handle_expand_exception_expanding(self):
        self._handle_er_exception_expanding(TestObjectExplorer.expand_method, TestObjectExplorer.expand_tasks)

    def test_handle_expand_node_successful(self):
        self._handle_er_node_successful(TestObjectExplorer.expand_method, TestObjectExplorer.expand_tasks)

    def test_handle_expand_node_alivetasksuccessful(self):
        self._handle_er_node_alivetasksuccessful(TestObjectExplorer.expand_method, TestObjectExplorer.expand_tasks)

    # REFRESH NODE #########################################################
    @staticmethod
    def refresh_method(oe: ObjectExplorerService, rc: RequestContext, p: ExpandParameters):
        oe._handle_refresh_request(rc, p)

    @staticmethod
    def refresh_tasks(s: ObjectExplorerSession):
        return s.refresh_tasks

    def test_handle_refresh_incomplete_params(self):
        self._handle_er_incomplete_params(TestObjectExplorer.refresh_method)

    def test_handle_refresh_no_session_match(self):
        self._handle_er_no_session_match(TestObjectExplorer.refresh_method)

    def test_handle_refresh_session_not_ready(self):
        self._handle_er_session_not_ready(TestObjectExplorer.refresh_method)

    def test_handle_refresh_threading_fail(self):
        self._handle_er_threading_fail(TestObjectExplorer.refresh_method)

    def test_handle_refresh_exception_expanding(self):
        self._handle_er_exception_expanding(TestObjectExplorer.refresh_method, TestObjectExplorer.refresh_tasks)

    def test_handle_refresh_node_successful(self):
        self._handle_er_node_successful(TestObjectExplorer.refresh_method, TestObjectExplorer.refresh_tasks)

    def test_handle_refresh_node_alivetasksuccessful(self):
        self._handle_er_node_alivetasksuccessful(TestObjectExplorer.refresh_method, TestObjectExplorer.refresh_tasks)

    # EXPAND/REFRESH NODE TEST BASES #######################################
    TEventHandler = TypeVar(Callable[[ObjectExplorerService, RequestContext, ExpandParameters], None])
    TGetTask = TypeVar(Callable[[ObjectExplorerSession], threading.Thread])

    @staticmethod
    def _handle_er_incomplete_params(method: TEventHandler):
        # Setup:
        # ... Create an OE service
        oe = ObjectExplorerService()
        oe._service_provider = utils.get_mock_service_provider({})

        # ... Create a set of invalid parameters to test
        param_sets = [
            None,
            ExpandParameters.from_dict({'session_id': None, 'node_path': '/'}),
            ExpandParameters.from_dict({'session_id': 'session', 'node_path': None})
        ]

        for params in param_sets:
            # If: I expand with an invalid set of parameters
            rc = RequestFlowValidator().add_expected_error(type(None), RequestFlowValidator.basic_error_validation)
            method(oe, rc.request_context, params)

            # Then: I should get an error response
            rc.validate()

    @staticmethod
    def _handle_er_no_session_match(method: TEventHandler):
        # Setup: Create an OE service
        oe = ObjectExplorerService()
        oe._service_provider = utils.get_mock_service_provider({})

        # If: I expand a node on a session that doesn't exist
        rc = RequestFlowValidator().add_expected_error(type(None), RequestFlowValidator.basic_error_validation)
        params = ExpandParameters.from_dict({'session_id': 'session', 'node_path': None})
        method(oe, rc.request_context, params)

        # Then: I should get an error back
        rc.validate()

    def _handle_er_session_not_ready(self, method: TEventHandler):
        # Setup: Create an OE service with a session that is not ready
        oe, session, session_uri = self._preloaded_oe_service()
        session.is_ready = False

        # If: I expand a node on a session that isn't ready
        rc = RequestFlowValidator().add_expected_error(type(None), RequestFlowValidator.basic_error_validation)
        params = ExpandParameters.from_dict({'session_id': session_uri, 'node_path': None})
        method(oe, rc.request_context, params)

        # Then: I should get an error back
        rc.validate()

    def _handle_er_threading_fail(self, method: TEventHandler):
        # Setup: Create an OE service with a session preloaded
        oe, session, session_uri = self._preloaded_oe_service()

        # ... Patch the threading to throw
        patch_mock = mock.MagicMock(side_effect=Exception('Boom!'))
        patch_path = 'pgsqltoolsservice.object_explorer.object_explorer_service.threading.Thread'
        with mock.patch(patch_path, patch_mock):
            # If: I expand a node (with threading that throws)
            rc = RequestFlowValidator()
            rc.add_expected_response(bool, self.assertTrue)
            rc.add_expected_notification(
                ExpandCompletedParameters,
                EXPAND_COMPLETED_METHOD,
                lambda param: self._validate_expand_error(param, session_uri, '/'))
            params = ExpandParameters.from_dict({'session_id': session_uri, 'node_path': '/'})
            method(oe, rc.request_context, params)

        # Then:
        # ... The error notification should have been returned
        rc.validate()

        # ... The session should not have an expand task defined
        self.assertDictEqual(session.expand_tasks, {})
        self.assertDictEqual(session.refresh_tasks, {})

    def _handle_er_exception_expanding(self, method: TEventHandler, get_tasks: TGetTask):
        # Setup: Create an OE service with a session preloaded
        oe, session, session_uri = self._preloaded_oe_service()

        # ... Patch the route_request to throw
        # ... Patch the threading to throw
        patch_mock = mock.MagicMock(side_effect=Exception('Boom!'))
        patch_path = 'pgsqltoolsservice.object_explorer.object_explorer_service.route_request'
        with mock.patch(patch_path, patch_mock):
            # If: I expand a node (with route_request that throws)
            rc = RequestFlowValidator()
            rc.add_expected_response(bool, self.assertTrue)
            rc.add_expected_notification(
                ExpandCompletedParameters,
                EXPAND_COMPLETED_METHOD,
                lambda param: self._validate_expand_error(param, session_uri, '/'))
            params = ExpandParameters.from_dict({'session_id': session_uri, 'node_path': '/'})
            method(oe, rc.request_context, params)
        # Then:
        # ... An error notification should have been sent
        rc.validate()

        # ... The thread should be attached to the session
        self.assertEqual(len(get_tasks(session)), 1)

    def _handle_er_node_successful(self, method: TEventHandler, get_tasks: TGetTask):
        # Setup: Create an OE service with a session preloaded
        oe, session, session_uri = self._preloaded_oe_service()

        # ... Define validation for the return notification
        def validate_success_notification(response: ExpandCompletedParameters):
            self.assertIsNone(response.error_message)
            self.assertEqual(response.session_id, session_uri)
            self.assertEqual(response.node_path, '/')
            self.assertIsInstance(response.nodes, list)
            for node in response.nodes:
                self.assertIsInstance(node, NodeInfo)

        # If: I expand a node
        rc = RequestFlowValidator()
        rc.add_expected_response(bool, self.assertTrue)
        rc.add_expected_notification(ExpandCompletedParameters, EXPAND_COMPLETED_METHOD, validate_success_notification)
        params = ExpandParameters.from_dict({'session_id': session_uri, 'node_path': '/'})
        method(oe, rc.request_context, params)

        # Then:
        # ... I should have gotten a completed successfully message
        rc.validate()

        # ... The thread should be attached to the session
        self.assertEqual(len(get_tasks(session)), 1)

    def _handle_er_node_alivetasksuccessful(self, method: TEventHandler, get_tasks: TGetTask):
        # Setup: Create an OE service with a session preloaded
        oe, session, session_uri = self._preloaded_oe_service()

        # ... Define validation for the return notification
        def validate_success_notification(response: ExpandCompletedParameters):
            self.assertIsNone(response.error_message)
            self.assertEqual(response.session_id, session_uri)
            self.assertEqual(response.node_path, '/')
            self.assertIsInstance(response.nodes, list)
            for node in response.nodes:
                self.assertIsInstance(node, NodeInfo)

        def myfunc(e):
            while not e.isSet():
                pass

        # If: I expand a node
        rc = RequestFlowValidator()
        rc.add_expected_response(bool, self.assertTrue)
        params = ExpandParameters.from_dict({'session_id': session_uri, 'node_path': '/'})
        testevent = threading.Event()
        testtask = threading.Thread(target=myfunc, args=(testevent,))
        session.expand_tasks[params.node_path] = testtask
        session.refresh_tasks[params.node_path] = testtask
        testtask.start()
        method(oe, rc.request_context, params)

        # Then:
        # ... I should have gotten a completed successfully message
        rc.validate()

        # ... The thread should be attached to the session
        self.assertEqual(len(get_tasks(session)), 1)
        testevent.set()

    # IMPLEMENTATION DETAILS ###############################################
    def _preloaded_oe_service(self) -> Tuple[ObjectExplorerService, ObjectExplorerSession, str]:
        oe = ObjectExplorerService()
        oe._service_provider = utils.get_mock_service_provider({})
        conn_details, session_uri = _connection_details()
        session = ObjectExplorerSession(session_uri, conn_details)
        session.is_ready = True
        oe._session_map[session_uri] = session

        return oe, session, session_uri

    def _validate_expand_error(self, param: ExpandCompletedParameters, session_uri: str, node_path: str) -> None:
        self.assertIsNotNone(param.error_message)
        self.assertEqual(param.session_id, session_uri)
        self.assertEqual(param.node_path, node_path)
        self.assertIsNone(param.nodes)

    def _validate_init_error(self, param: SessionCreatedParameters, session_uri: str) -> None:
        self.assertFalse(param.success)
        self.assertEqual(param.session_id, session_uri)
        self.assertIsNone(param.root_node)
        self.assertIsNotNone(param.error_message)
        self.assertNotEqual(param.error_message.strip(), '')


class SessionTestCase(unittest.TestCase):
    TEST_HOST = 'testhost'
    TEST_DBNAME = 'testdb'
    TEST_USER = 'testuser'
    TEST_PASSWORD = 'testpassword'

    def setUp(self):
        # Setup: Create an OE service and add a session to it
        self.cs = ConnectionService()
        self.mock_connection = {}
        self.oe = ObjectExplorerService()
        params, session_uri = _connection_details()
        self.session = ObjectExplorerSession(session_uri, params)
        self.oe._session_map[session_uri] = self.session
        name = 'dbname'
        self.mock_server = Server(MockConnection(name))
        self.session.server = self.mock_server
        self.db = Database(self.mock_server, name)
        self.db._connection = MockConnection(name)
        self.session.server._child_objects[Database.__name__] = [self.db]
        self.cs.get_connection = mock.MagicMock(return_value=self.mock_connection)

        self.cs.disconnect = mock.MagicMock(return_value=True)
        self.oe._service_provider = utils.get_mock_service_provider({constants.CONNECTION_SERVICE_NAME: self.cs})

    # CLOSE SESSION ########################################################

    def test_handle_close_session_missing_params(self):
        # If: I close an OE session with missing params
        rc = RequestFlowValidator().add_expected_error(type(None), RequestFlowValidator.basic_error_validation)
        self.oe._handle_close_session_request(rc.request_context, None)

        # Then: I should get an error response
        rc.validate()

    def test_handle_close_session_incomplete_params(self):
        # If: I close an OE session for with missing params
        # NOTE: We only need to get the generate uri method to throw, we make sure it throws in all
        #       scenarios in a different test
        rc = RequestFlowValidator().add_expected_error(type(None), RequestFlowValidator.basic_error_validation)
        params = ConnectionDetails.from_data(None, None, None, {})
        self.oe._handle_close_session_request(rc.request_context, params)

        # Then:
        # ... I should get an error response
        rc.validate()

    def test_handle_close_session_nosession(self):
        # Setup: Create an empty session dictionary
        self.oe._session_map = {}

        # If: I close an OE session that doesn't exist
        rc = RequestFlowValidator().add_expected_response(bool, self.assertFalse)
        session_id = _connection_details()[1]
        params = _close_session_params()
        params.session_id = session_id
        self.oe._handle_close_session_request(rc.request_context, params)

        # Then: I should get a successful response
        rc.validate()

    def test_handle_close_session_unsuccessful(self):
        self.cs.disconnect = mock.MagicMock(return_value=False)

        # If: I close an OE session that doesn't exist
        rc = RequestFlowValidator().add_expected_response(bool, self.assertFalse)
        session_id = _connection_details()[1]
        params = _close_session_params()
        params.session_id = session_id
        self.oe._handle_close_session_request(rc.request_context, params)

        # Then: I should get a successful response
        rc.validate()
        self.oe._service_provider.logger.info.assert_called_with('Could not close the OE session with Id objectexplorer://testuser@testhost:testdb/')

    def test_handle_close_session_throwsException(self):
        # setup to throw exception on disconnect
        self.cs.disconnect = mock.MagicMock(side_effect=Exception)

        # If: I close an OE session that doesn't exist
        rc = RequestFlowValidator().add_expected_error(type(None))
        session_id = _connection_details()[1]
        params = _close_session_params()
        params.session_id = session_id
        self.oe._handle_close_session_request(rc.request_context, params)

        # Then: I should get a successful response
        rc.validate()
        self.oe._service_provider.logger.error.assert_called_once()

    def test_handle_close_session_successful(self):

        # If: I close a session
        rc = RequestFlowValidator().add_expected_response(bool, self.assertTrue)
        session_id = _connection_details()[1]
        params = _close_session_params()
        params.session_id = session_id
        self.oe._handle_close_session_request(rc.request_context, params)

        # Then:
        # ... I should get a successful response
        rc.validate()

        # ... The session should no longer be in the
        self.assertDictEqual(self.oe._session_map, {})

    # SHUTDOWN NODE #########################################################

    def test_handle_shutdown_successfulWithSessions(self):
        # shutdown the session
        self.oe._handle_shutdown()
        self.oe._service_provider.logger.info.assert_called_with('Closed the OE session with Id: objectexplorer://testuser@testhost:testdb/')

    def test_handle_shutdown_successfulNoDatabase(self):
        # Setup: Create an OE service and add a session to it
        self.session.server._child_objects[Database.__name__] = []

        # shutdown the session
        self.oe._handle_shutdown()
        self.oe._service_provider.logger.info.assert_called_with('Closed the OE session with Id: objectexplorer://testuser@testhost:testdb/')

    def test_handle_shutdown_UnsuccessfulWithSessions(self):
        # Setup: Create an OE service and add a session to it
        self.cs.disconnect = mock.MagicMock(return_value=False)

        # shutdown the session
        self.oe._handle_shutdown()
        self.oe._service_provider.logger.info.assert_called_with('Could not close the OE session with Id: objectexplorer://testuser@testhost:testdb/')

    def test_handle_shutdown_successfulNoSessions(self):
        # Setup: Create an empty session dictionary
        self.oe._session_map = {}

        # shutdown the session
        self.oe._handle_shutdown()
        self.oe._service_provider.logger.info.assert_called_with('Closing all the OE sessions')<|MERGE_RESOLUTION|>--- conflicted
+++ resolved
@@ -11,7 +11,6 @@
 import unittest.mock as mock
 import urllib.parse as url_parse
 
-from pgsmo import Server
 from pgsqltoolsservice.connection import ConnectionService
 from pgsqltoolsservice.connection.contracts import ConnectionDetails, ConnectionCompleteParams
 from pgsqltoolsservice.hosting import JSONRPCServer, RequestContext, ServiceProvider  # noqa
@@ -203,11 +202,7 @@
     def test_handle_create_session_successful(self):
         # Setup:
         # ... Create OE service with mock connection service that returns a successful connection response
-<<<<<<< HEAD
-        mock_connection = MockConnection('test')
-=======
         mock_connection = utils.MockConnection({'host': 'myserver', 'dbname': 'postgres', 'user': 'postgres', 'port': 123})
->>>>>>> 1096dfd2
         cs = ConnectionService()
         cs.connect = mock.MagicMock(return_value=ConnectionCompleteParams())
         cs.get_connection = mock.MagicMock(return_value=mock_connection)
@@ -215,7 +210,7 @@
         oe._service_provider = utils.get_mock_service_provider({constants.CONNECTION_SERVICE_NAME: cs})
 
         # ... Create parameters, session, request context validator
-        params, session_uri = self._connection_details()
+        params, session_uri = _connection_details()
 
         # ... Create validation of success notification
         def validate_success_notification(response: SessionCreatedParameters):
@@ -233,11 +228,6 @@
             self.assertEqual(response.root_node.metadata.metadata_type_name, 'Database')
             self.assertFalse(response.root_node.is_leaf)
 
-<<<<<<< HEAD
-        # ... Create parameters, session, request context validator
-        params, session_uri = _connection_details()
-=======
->>>>>>> 1096dfd2
         rc = RequestFlowValidator()
         rc.add_expected_response(
             CreateSessionResponse,
