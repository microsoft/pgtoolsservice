--- conflicted
+++ resolved
@@ -23,11 +23,7 @@
 from pgsmo.objects.view.view import View
 from pgsmo.objects.database.database import Database
 from pgsmo.objects.server.server import Server
-<<<<<<< HEAD
-from pgsmo.objects.schema.schema import Schema
-=======
 from pgsmo.objects.schema.schema import Schema, TEMPLATE_ROOT
->>>>>>> 27dd3a5c
 
 
 """Module for testing the scripting service"""
@@ -187,8 +183,6 @@
         # Schema
         self._test_schema_delete_script(mock_scripter, service)
 
-<<<<<<< HEAD
-=======
     def test_script_as_update(self):
         """ Test getting update script for all objects """
         mock_scripter = Scripter(self.connection)
@@ -197,7 +191,6 @@
         # Schema
         self._test_schema_update_script(mock_scripter, service)
 
->>>>>>> 27dd3a5c
     # PRIVATE HELPER FUNCTIONS ####################################################
 
     # CREATE SCRIPTS ##############################################################
@@ -288,11 +281,7 @@
         mock_schema = Schema(None, None, 'test')
 
         def schema_mock_fn(connection):
-<<<<<<< HEAD
-            mock_schema._template_root = mock.MagicMock(return_value=View.TEMPLATE_ROOT)
-=======
             mock_schema._template_root = mock.MagicMock(return_value=TEMPLATE_ROOT)
->>>>>>> 27dd3a5c
             mock_schema._create_query_data = mock.MagicMock(return_value={"data": {"name": "test"}})
             result = mock_schema.create_script(connection)
             return result
@@ -386,20 +375,12 @@
         self.assertNotNoneOrEmpty(result)
 
     def _test_schema_delete_script(self, scripter, service):
-<<<<<<< HEAD
-        """ Helper function to test delete script for views """
-=======
         """ Helper function to test delete script for schemas """
->>>>>>> 27dd3a5c
         # Set up the mocks
         mock_schema = Schema(None, None, 'test')
 
         def schema_mock_fn(connection):
-<<<<<<< HEAD
-            mock_schema._template_root = mock.MagicMock(return_value=View.TEMPLATE_ROOT)
-=======
             mock_schema._template_root = mock.MagicMock(return_value=TEMPLATE_ROOT)
->>>>>>> 27dd3a5c
             mock_schema._delete_query_data = mock.MagicMock(return_value={"data": {"name": "test"}})
             result = mock_schema.delete_script(connection)
             return result
@@ -417,8 +398,6 @@
         # The result shouldn't be none or an empty string
         self.assertNotNoneOrEmpty(result)
 
-<<<<<<< HEAD
-=======
     # UPDATE SCRIPTS ##############################################################
 
     def _test_schema_update_script(self, scripter, service):
@@ -445,7 +424,6 @@
         # The result shouldn't be none or an empty string
         self.assertNotNoneOrEmpty(result)
 
->>>>>>> 27dd3a5c
 
 if __name__ == '__main__':
     unittest.main()