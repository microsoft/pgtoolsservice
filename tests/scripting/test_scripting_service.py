# --------------------------------------------------------------------------------------------
# Copyright (c) Microsoft Corporation. All rights reserved.
# Licensed under the MIT License. See License.txt in the project root for license information.
# --------------------------------------------------------------------------------------------

import unittest
from unittest import mock
from typing import List, Dict  # noqa

from pgsqltoolsservice.connection import ConnectionService
from pgsqltoolsservice.connection.contracts.common import ConnectionType
from pgsqltoolsservice.utils import constants
from pgsqltoolsservice.hosting import (
    JSONRPCServer, ServiceProvider, IncomingMessageConfiguration
)
import tests.utils as utils
from pgsqltoolsservice.scripting.scripter import Scripter
from pgsqltoolsservice.scripting.scripting_service import ScriptingService
from pgsqltoolsservice.scripting.contracts.scriptas_request import (
    ScriptOperation, ScriptAsParameters
)

# OBJECT IMPORTS
from pgsmo.objects.table.table import Table
from pgsmo.objects.view.view import View
from pgsmo.objects.database.database import Database
from pgsmo.objects.server.server import Server
from pgsmo.objects.schema.schema import Schema, TEMPLATE_ROOT
from pgsmo.objects.role.role import Role
from pgsmo.objects.tablespace.tablespace import Tablespace
<<<<<<< HEAD
from pgsmo.objects.sequence.sequence import Sequence
=======
from pgsmo.objects.functions import Function
>>>>>>> 9ba60ae5

"""Module for testing the scripting service"""


class TestScriptingService(unittest.TestCase):
    """Methods for testing the scripting service"""

    def setUp(self):
        """Set up mock objects for testing the scripting service.
        Ran before each unit test.
        """
        self.cursor = utils.MockCursor(None)
        self.connection = utils.MockConnection({"port": "8080", "host": "test", "dbname": "test"}, cursor=self.cursor)
        self.cursor.connection = self.connection
        self.connection_service = ConnectionService()
        self.service_provider = ServiceProvider(None, {})
        self.service_provider._services = {constants.CONNECTION_SERVICE_NAME: self.connection_service}
        self.service_provider._is_initialized = True
        self.request_context = utils.MockRequestContext()

        self.cursor_cancel = utils.MockCursor(None)
        self.connection_cancel = utils.MockConnection(cursor=self.cursor_cancel)
        self.cursor_cancel.connection = self.connection_cancel

        def connection_side_effect(owner_uri: str, connection_type: ConnectionType):
            if connection_type is ConnectionType.QUERY_CANCEL:
                return self.connection_cancel
            else:
                return self.connection

        self.connection_service.get_connection = mock.Mock(side_effect=connection_side_effect)
        self.success = False

    def test_initialization(self):
        # Setup: Create a scripting service with a mocked out service
        # provider
        mock_server_set_request = mock.MagicMock()
        mock_server = JSONRPCServer(None, None)
        mock_server.set_request_handler = mock_server_set_request
        mock_service_provider = ServiceProvider(mock_server, {}, None)
        service = ScriptingService()

        # If: I initialize the service
        service.register(mock_service_provider)

        # Then:
        # ... There should have been request handlers set
        mock_server_set_request.assert_called()

        # ... Each mock call should have an IncomingMessageConfig and a function pointer
        for mock_call in mock_server_set_request.mock_calls:
            self.assertIsInstance(
                mock_call[1][0], IncomingMessageConfiguration)
            self.assertTrue(callable(mock_call[1][1]))

    def test_handle_scriptas_request(self):
        """ Test _handle_scriptas_request function """
        mock_service = ScriptingService()
        metadata = {
            "schema": "public",
            "name": "foo"
        }
        params = {
            "metadata": metadata,
            "operation": ScriptOperation.Select,
            "owner_uri": "test_uri"
        }

        mock_conn_service = mock.MagicMock()
        mock_conn_service.get_connection = mock.MagicMock(return_value=self.connection)
        mock_service._service_provider = mock.MagicMock(return_value=mock_conn_service)
        mock_service._scripting_operation = mock.MagicMock(return_value=None)
        self.request_context.send_response = mock.MagicMock(side_effect=self._success())
        mock_params = ScriptAsParameters.from_dict(params)
        mock_service._handle_scriptas_request(self.request_context, mock_params)
        self.assertTrue(self.success)

    def test_scripting_operation(self):
        """ Test _scripting_operation function """
        # Set up mock objects
        mock_service = ScriptingService()
        mock_service._service_provider = mock.MagicMock()
        mock_service._service_provider.logger.exception = mock.MagicMock()
        operations = [ScriptOperation.Create, ScriptOperation.Select,
                      ScriptOperation.Update, ScriptOperation.Delete]
<<<<<<< HEAD
        objects = ["Database", "View", "Table", "Schema", "Role", "Sequence"]
=======
        objects = ["Database", "View", "Table", "Schema", "Role", "Function"]
>>>>>>> 9ba60ae5

        mock_service.script_as_select = mock.MagicMock()
        mock_service.script_as_create = mock.MagicMock()
        mock_service.script_as_update = mock.MagicMock()
        mock_service.script_as_delete = mock.MagicMock()

        # When called with various scripting operations and objects
        for op in operations:
            for obj in objects:
                mock_service._scripting_operation(op.value, self.connection, {"metadataTypeName": obj})

        # I should see calls being made for the select script operation
        self.assertEqual(True, mock_service.script_as_select.called)

        # If I use an invalid script operation, I should get back an exception
        for obj in objects:
            with self.assertRaises(Exception):
                self.assertRaises(mock_service._scripting_operation("bogus value", self.connection, {"metadataTypeName": obj}))

    def test_script_as_select(self):
        """Test getting select script for all objects"""
        # Set up the service and the objects
        mock_connection = utils.MockConnection({"port": "8080", "host": "test", "dbname": "test"})
        scripter = Scripter(mock_connection)
        service = ScriptingService()
        metadata = {
            "schema": "public",
            "name": "foo"
        }
        service.script_as_select = mock.MagicMock(return_value=scripter.script_as_select(metadata))

        # If I try to get select script for any object
        result = service.script_as_select()

        # The result shouldn't be none or an empty string
        self.assertNotNoneOrEmpty(result)

    def test_script_as_create(self):
        """Test getting create script for all objects"""
        # Set up the service and the objects
        mock_scripter = Scripter(self.connection)
        service = ScriptingService()

        # Table
        self._test_table_create_script(mock_scripter, service)

        # View
        self._test_view_create_script(mock_scripter, service)

        # Database
        self._test_database_create_script(mock_scripter, service)

        # Schema
        self._test_schema_create_script(mock_scripter, service)

        # Role
        self._test_role_create_script(mock_scripter, service)

        # Sequence
        self._test_sequence_create_script(mock_scripter, service)

        # Tablespace
        self._test_tablespace_create_script(mock_scripter, service)

        # Function
        self._test_function_create_script(mock_scripter, service)

    def test_script_as_delete(self):
        """ Test getting delete script for all objects """
        mock_scripter = Scripter(self.connection)
        service = ScriptingService()

        # Table
        self._test_table_delete_script(mock_scripter, service)

        # View
        self._test_view_delete_script(mock_scripter, service)

        # Database
        self._test_database_delete_script(mock_scripter, service)

        # Schema
        self._test_schema_delete_script(mock_scripter, service)

        # Tablespace
        self._test_tablespace_delete_script(mock_scripter, service)

<<<<<<< HEAD
        # Sequence
        self._test_sequence_delete_script(mock_scripter, service)
=======
        # Function
        self._test_function_delete_script(mock_scripter, service)
>>>>>>> 9ba60ae5

    def test_script_as_update(self):
        """ Test getting update script for all objects """
        mock_scripter = Scripter(self.connection)
        service = ScriptingService()

        # Schema
        self._test_schema_update_script(mock_scripter, service)

        # Role
        self._test_role_update_script(mock_scripter, service)

        # Tablespace
        self._test_tablespace_update_script(mock_scripter, service)

<<<<<<< HEAD
        # Sequence
        self._test_sequence_update_script(mock_scripter, service)
=======
        # Function
        self._test_function_update_script(mock_scripter, service)
>>>>>>> 9ba60ae5

    # PRIVATE HELPER FUNCTIONS ####################################################

    # CREATE SCRIPTS ##############################################################

    def assertNotNoneOrEmpty(self, result: str) -> bool:
        """Assertion to confirm a string to be not none or empty"""
        self.assertIsNotNone(result) and self.assertTrue(len(result))

    def _success(self):
        self.success = True

    def _test_table_create_script(self, scripter, service):
        """ Helper function to test create script for tables """
        # Set up the mocks
        mock_table = Table(None, None, 'test')

        def table_mock_fn(connection):
            mock_table._template_root = mock.MagicMock(return_value=Table.TEMPLATE_ROOT)
            mock_table._create_query_data = mock.MagicMock(return_value={"data": {"name": "test"}})
            result = mock_table.create_script(connection)
            return result

        def scripter_mock_fn():
            mock_table.create_script = mock.MagicMock(return_value=table_mock_fn(self.connection))
            return mock_table.create_script()

        scripter.get_create_script = mock.MagicMock(return_value=scripter_mock_fn())
        service.script_as_create = mock.MagicMock(return_value=scripter.get_create_script())

        # If I try to get select script for any object
        result = service.script_as_create()

        # The result shouldn't be none or an empty string
        self.assertNotNoneOrEmpty(result)

    def _test_view_create_script(self, scripter, service):
        """ Helper function to test create script for views """
        # Set up the mocks
        mock_view = View(None, None, 'test')

        def view_mock_fn(connection):
            mock_view._template_root = mock.MagicMock(return_value=View.TEMPLATE_ROOT)
            mock_view._create_query_data = mock.MagicMock(return_value={"data": {"name": "test"}})
            result = mock_view.create_script(connection)
            return result

        def scripter_mock_fn():
            mock_view.create_script = mock.MagicMock(return_value=view_mock_fn(self.connection))
            return mock_view.create_script()

        scripter.get_create_script = mock.MagicMock(return_value=scripter_mock_fn())
        service.script_as_create = mock.MagicMock(return_value=scripter.get_create_script())

        # If I try to get select script for any object
        result = service.script_as_create()

        # The result shouldn't be none or an empty string
        self.assertIsNotNone(result)

    def _test_database_create_script(self, scripter, service):
        """ Helper function to test create script for views """
        # Set up the mocks
        mock_server = Server(self.connection)
        mock_database = Database(mock_server, 'test')

        def database_mock_fn(connection):
            mock_database._template_root = mock.MagicMock(return_value=Database.TEMPLATE_ROOT)
            mock_database._create_query_data = mock.MagicMock(return_value={"data": {"name": "test"}})
            result = mock_database.create_script(connection)
            return result

        def scripter_mock_fn():
            mock_database.create_script = mock.MagicMock(return_value=database_mock_fn(self.connection))
            return mock_database.create_script()

        scripter.get_create_script = mock.MagicMock(return_value=scripter_mock_fn())
        service.script_as_create = mock.MagicMock(return_value=scripter.get_create_script())

        # If I try to get select script for any object
        result = service.script_as_create()

        # The result shouldn't be none or an empty string
        self.assertIsNotNone(result)

    def _test_schema_create_script(self, scripter, service):
        """ Helper function to test create script for schema """
        # Set up the mocks
        mock_schema = Schema(None, None, 'test')

        def schema_mock_fn(connection):
            mock_schema._template_root = mock.MagicMock(return_value=TEMPLATE_ROOT)
            mock_schema._create_query_data = mock.MagicMock(return_value={"data": {"name": "test"}})
            result = mock_schema.create_script(connection)
            return result

        def scripter_mock_fn():
            mock_schema.create_script = mock.MagicMock(return_value=schema_mock_fn(self.connection))
            return mock_schema.create_script()

        scripter.get_create_script = mock.MagicMock(return_value=scripter_mock_fn())
        service.script_as_create = mock.MagicMock(return_value=scripter.get_create_script())

        # If I try to get select script for any object
        result = service.script_as_create()

        # The result shouldn't be none or an empty string
        self.assertIsNotNone(result)

    def _test_role_create_script(self, scripter, service):
        """ Helper function to test create script for role """
        # Set up the mocks
        mock_role = Role(None, 'test')

        def role_mock_fn(connection):
            mock_role._template_root = mock.MagicMock(return_value=Role.TEMPLATE_ROOT)
            mock_role._create_query_data = mock.MagicMock(return_value={"data": {"name": "test"}})
            result = mock_role.create_script(connection)
            return result

        def scripter_mock_fn():
            mock_role.create_script = mock.MagicMock(return_value=role_mock_fn(self.connection))
            return mock_role.create_script()

        scripter.get_role_create_script = mock.MagicMock(return_value=scripter_mock_fn())
        service.script_as_create = mock.MagicMock(return_value=scripter.get_create_script())

        # If I try to get select script for any object
        result = service.script_as_create()

        # The result shouldn't be none or an empty string
        self.assertIsNotNone(result)

    def _test_tablespace_create_script(self, scripter, service):
        """ Helper function to test create script for schema """
        # Set up the mocks
        mock_tablespace = Tablespace(None, 'test')

        def tablespace_mock_fn(connection):
            mock_tablespace._template_root = mock.MagicMock(return_value=Tablespace.TEMPLATE_ROOT)
            mock_tablespace._create_query_data = mock.MagicMock(return_value={"data": {"name": "test", "spclocation": None}})
            result = mock_tablespace.create_script(connection)
            return result

        def scripter_mock_fn():
            mock_tablespace.create_script = mock.MagicMock(return_value=tablespace_mock_fn(self.connection))
            return mock_tablespace.create_script()

        scripter.get_tablespace_create_script = mock.MagicMock(return_value=scripter_mock_fn())
        service.script_as_create = mock.MagicMock(return_value=scripter.get_tablespace_create_script())

        # If I try to get select script for any object
        result = service.script_as_create()

        # The result shouldn't be none or an empty string
        self.assertIsNotNone(result)

<<<<<<< HEAD
    def _test_sequence_create_script(self, scripter, service):
        """ Helper function to test create script for sequence """
        # Set up the mocks
        mock_sequence = Sequence(None, None, 'test')

        def sequence_mock_fn(connection):
            mock_sequence._template_root = mock.MagicMock(return_value=Sequence.TEMPLATE_ROOT)
            mock_sequence._create_query_data = mock.MagicMock(return_value={"data": {"name": "test"}})
            result = mock_sequence.create_script(connection)
            return result

        def scripter_mock_fn():
            mock_sequence.create_script = mock.MagicMock(return_value=sequence_mock_fn(self.connection))
            return mock_sequence.create_script()

        scripter.get_sequence_create_script = mock.MagicMock(return_value=scripter_mock_fn())
        service.script_as_create = mock.MagicMock(return_value=scripter.get_sequence_create_script())
=======
    def _test_function_create_script(self, scripter, service):
        """ Helper function to test create script for function """
        # Set up the mocks
        mock_server = Server(self.connection)
        mock_function = Function(mock_server, None, 'test')

        def function_mock_fn(connection):
            mock_function._template_root = mock.MagicMock(return_value=Function.TEMPLATE_ROOT)
            mock_function._create_query_data = mock.MagicMock(return_value={"data": {"name": "TestFunction", "lanname": "pglsql"}})
            result = mock_function.create_script(connection)
            return result

        def scripter_mock_fn():
            mock_function.create_script = mock.MagicMock(return_value=function_mock_fn(self.connection))
            return mock_function.create_script()

        scripter.get_function_create_script = mock.MagicMock(return_value=scripter_mock_fn())
        service.script_as_create = mock.MagicMock(return_value=scripter.get_function_create_script())
>>>>>>> 9ba60ae5

        # If I try to get select script for any object
        result = service.script_as_create()

        # The result shouldn't be none or an empty string
        self.assertIsNotNone(result)

    # DELETE SCRIPTS ##############################################################

    def _test_table_delete_script(self, scripter, service):
        """ Helper function to test delete script for tables """
        # Set up the mocks
        mock_table = Table(None, None, 'test')

        def table_mock_fn(connection):
            mock_table._template_root = mock.MagicMock(return_value=Table.TEMPLATE_ROOT)
            mock_table._delete_query_data = mock.MagicMock(return_value={"data": {"name": "test"}})
            result = mock_table.delete_script(connection)
            return result

        def scripter_mock_fn():
            mock_table.delete_script = mock.MagicMock(return_value=table_mock_fn(self.connection))
            return mock_table.delete_script()

        scripter.get_delete_script = mock.MagicMock(return_value=scripter_mock_fn())
        service.script_as_delete = mock.MagicMock(return_value=scripter.get_delete_script())

        # If I try to get select script for any object
        result = service.script_as_delete()

        # The result shouldn't be none or an empty string
        self.assertNotNoneOrEmpty(result)

    def _test_view_delete_script(self, scripter, service):
        """ Helper function to test delete script for views """
        # Set up the mocks
        mock_view = View(None, None, 'test')

        def view_mock_fn(connection):
            mock_view._template_root = mock.MagicMock(return_value=View.TEMPLATE_ROOT)
            mock_view._delete_query_data = mock.MagicMock(return_value={"data": {"name": "test"}})
            result = mock_view.delete_script(connection)
            return result

        def scripter_mock_fn():
            mock_view.delete_script = mock.MagicMock(return_value=view_mock_fn(self.connection))
            return mock_view.delete_script()

        scripter.get_delete_script = mock.MagicMock(return_value=scripter_mock_fn())
        service.script_as_delete = mock.MagicMock(return_value=scripter.get_delete_script())

        # If I try to get select script for any object
        result = service.script_as_delete()

        # The result shouldn't be none or an empty string
        self.assertNotNoneOrEmpty(result)

    def _test_database_delete_script(self, scripter, service):
        """ Helper function to test delete script for databases """
        # Set up the mocks
        mock_server = Server(self.connection)
        mock_database = Database(mock_server, 'test')

        def database_mock_fn(connection):
            mock_database._template_root = mock.MagicMock(return_value=Database.TEMPLATE_ROOT)
            mock_database._delete_query_data = mock.MagicMock(return_value={"data": {"name": "test"}})
            result = mock_database.delete_script(connection)
            return result

        def scripter_mock_fn():
            mock_database.delete_script = mock.MagicMock(return_value=database_mock_fn(self.connection))
            return mock_database.delete_script()

        scripter.get_delete_script = mock.MagicMock(return_value=scripter_mock_fn())
        service.script_as_delete = mock.MagicMock(return_value=scripter.get_delete_script())

        # If I try to get select script for any object
        result = service.script_as_delete()

        # The result shouldn't be none or an empty string
        self.assertNotNoneOrEmpty(result)

    def _test_schema_delete_script(self, scripter, service):
        """ Helper function to test delete script for schemas """
        # Set up the mocks
        mock_schema = Schema(None, None, 'test')

        def schema_mock_fn(connection):
            mock_schema._template_root = mock.MagicMock(return_value=TEMPLATE_ROOT)
            mock_schema._delete_query_data = mock.MagicMock(return_value={"data": {"name": "test"}})
            result = mock_schema.delete_script(connection)
            return result

        def scripter_mock_fn():
            mock_schema.delete_script = mock.MagicMock(return_value=schema_mock_fn(self.connection))
            return mock_schema.delete_script()

        scripter.get_delete_script = mock.MagicMock(return_value=scripter_mock_fn())
        service.script_as_delete = mock.MagicMock(return_value=scripter.get_delete_script())

        # If I try to get select script for any object
        result = service.script_as_delete()

        # The result shouldn't be none or an empty string
        self.assertNotNoneOrEmpty(result)

    def _test_tablespace_delete_script(self, scripter, service):
        """ Helper function to test delete script for schemas """
        # Set up the mocks
        mock_tablespace = Tablespace(None, 'test')

        def tablespace_mock_fn(connection):
            mock_tablespace._template_root = mock.MagicMock(return_value=Tablespace.TEMPLATE_ROOT)
            mock_tablespace._delete_query_data = mock.MagicMock(return_value={"data": {"name": "test"}})
            result = mock_tablespace.delete_script(connection)
            return result

        def scripter_mock_fn():
            mock_tablespace.delete_script = mock.MagicMock(return_value=tablespace_mock_fn(self.connection))
            return mock_tablespace.delete_script()

        scripter.get_tablespace_delete_script = mock.MagicMock(return_value=scripter_mock_fn())
        service.script_as_delete = mock.MagicMock(return_value=scripter.get_tablespace_delete_script())

        # If I try to get select script for any object
        result = service.script_as_delete()

        # The result shouldn't be none or an empty string
        self.assertNotNoneOrEmpty(result)

<<<<<<< HEAD
    def _test_sequence_delete_script(self, scripter, service):
        """ Helper function to test delete script for sequence """
        # Set up the mocks
        mock_sequence = Sequence(None, None, 'test')

        def sequence_mock_fn(connection):
            mock_sequence._template_root = mock.MagicMock(return_value=Sequence.TEMPLATE_ROOT)
            mock_sequence._delete_query_data = mock.MagicMock(return_value={"data": {"name": "test"}})
            result = mock_sequence.delete_script(connection)
            return result

        def scripter_mock_fn():
            mock_sequence.delete_script = mock.MagicMock(return_value=sequence_mock_fn(self.connection))
            return mock_sequence.delete_script()

        scripter.get_sequence_delete_script = mock.MagicMock(return_value=scripter_mock_fn())
        service.script_as_delete = mock.MagicMock(return_value=scripter.get_sequence_delete_script())
=======
    def _test_function_delete_script(self, scripter, service):
        """ Helper function to test delete script for Function """
        # Set up the mocks
        mock_server = Server(self.connection)
        mock_function = Function(mock_server, None, 'test')

        def function_mock_fn(connection):
            mock_function._template_root = mock.MagicMock(return_value=Tablespace.TEMPLATE_ROOT)
            mock_function._delete_query_data = mock.MagicMock(return_value={"data": {"name": "TestFunction"}})
            result = mock_function.delete_script(connection)
            return result

        def scripter_mock_fn():
            mock_function.delete_script = mock.MagicMock(return_value=function_mock_fn(self.connection))
            return mock_function.delete_script()

        scripter.get_function_delete_script = mock.MagicMock(return_value=scripter_mock_fn())
        service.script_as_delete = mock.MagicMock(return_value=scripter.get_function_delete_script())
>>>>>>> 9ba60ae5

        # If I try to get select script for any object
        result = service.script_as_delete()

        # The result shouldn't be none or an empty string
<<<<<<< HEAD
        self.assertIsNotNone(result)
=======
        self.assertNotNoneOrEmpty(result)
>>>>>>> 9ba60ae5

    # UPDATE SCRIPTS ##############################################################

    def _test_schema_update_script(self, scripter, service):
        """ Helper function to test update script for schemas """
        # Set up the mocks
        mock_schema = Schema(None, None, 'test')

        def schema_mock_fn(connection):
            mock_schema._template_root = mock.MagicMock(return_value=TEMPLATE_ROOT)
            mock_schema._update_query_data = mock.MagicMock(return_value={"data": {"name": "test"}, "o_data": {"name": "test"}})
            result = mock_schema.update_script(connection)
            return result

        def scripter_mock_fn():
            mock_schema.update_script = mock.MagicMock(return_value=schema_mock_fn(self.connection))
            return mock_schema.update_script()

        scripter.get_update_script = mock.MagicMock(return_value=scripter_mock_fn())
        service.script_as_update = mock.MagicMock(return_value=scripter.get_update_script())

        # If I try to get select script for any object
        result = service.script_as_update()

        # The result shouldn't be none or an empty string
        self.assertNotNoneOrEmpty(result)

    def _test_role_update_script(self, scripter, service):
        """ Helper function to test update script for schemas """
        # Set up the mocks
        mock_role = Role(None, 'test')

        def role_mock_fn(connection):
            mock_role._template_root = mock.MagicMock(return_value=Role.TEMPLATE_ROOT)
            mock_role._update_query_data = mock.MagicMock(return_value={"data": {"name": "test"}, "o_data": {"name": "test"}})
            result = mock_role.update_script(connection)
            return result

        def scripter_mock_fn():
            mock_role.update_script = mock.MagicMock(return_value=role_mock_fn(self.connection))
            return mock_role.update_script()

        scripter.get_update_script = mock.MagicMock(return_value=scripter_mock_fn())
        service.script_as_update = mock.MagicMock(return_value=scripter.get_update_script())

        # If I try to get select script for any object
        result = service.script_as_update()

        # The result shouldn't be none or an empty string
        self.assertNotNoneOrEmpty(result)

    def _test_tablespace_update_script(self, scripter, service):
        """ Helper function to test update script for tablespace """
        # Set up the mocks
        mock_tablespace = Tablespace(None, 'test')

        def tablespace_mock_fn(connection):
            mock_tablespace._template_root = mock.MagicMock(return_value=Tablespace.TEMPLATE_ROOT)
            mock_tablespace._update_query_data = mock.MagicMock(return_value={"data": {"name": "test"}, "o_data": {"name": "test"}})
            result = mock_tablespace.update_script(connection)
            return result

        def scripter_mock_fn():
            mock_tablespace.update_script = mock.MagicMock(return_value=tablespace_mock_fn(self.connection))
            return mock_tablespace.update_script()

        scripter.get_tablespace_update_script = mock.MagicMock(return_value=scripter_mock_fn())
        service.script_as_update = mock.MagicMock(return_value=scripter.get_tablespace_update_script())

        # If I try to get select script for any object
        result = service.script_as_update()

        # The result shouldn't be none or an empty string
        self.assertNotNoneOrEmpty(result)

<<<<<<< HEAD
    def _test_sequence_update_script(self, scripter, service):
        """ Helper function to test update script for sequence """
        # Set up the mocks
        mock_sequence = Sequence(None, None, 'test')

        def sequence_mock_fn(connection):
            mock_sequence._template_root = mock.MagicMock(return_value=Sequence.TEMPLATE_ROOT)
            mock_sequence._update_query_data = mock.MagicMock(return_value={"data": {"name": "newname", "schema": "newschema", "seqowner": "newowner"},
                                                                            "o_data": {"name": "oldname", "schema": "testschema", "seqowner": "oldowner"}})
            result = mock_sequence.update_script(connection)
            return result

        def scripter_mock_fn():
            mock_sequence.update_script = mock.MagicMock(return_value=sequence_mock_fn(self.connection))
            return mock_sequence.update_script()

        scripter.get_sequence_update_script = mock.MagicMock(return_value=scripter_mock_fn())
        service.script_as_update = mock.MagicMock(return_value=scripter.get_sequence_update_script())
=======
    def _test_function_update_script(self, scripter, service):
        """ Helper function to test update script for schemas """
        # Set up the mocks
        mock_server = Server(self.connection)
        mock_function = Function(mock_server, None, 'test')

        def function_mock_fn(connection):
            mock_function._template_root = mock.MagicMock(return_value=Tablespace.TEMPLATE_ROOT)
            mock_function._update_query_data = mock.MagicMock(return_value={"data": {"name": "test"}, "o_data": {"name": "test"}})
            result = mock_function.update_script(connection)
            return result

        def scripter_mock_fn():
            mock_function.update_script = mock.MagicMock(return_value=function_mock_fn(self.connection))
            return mock_function.update_script()

        scripter.get_function_update_script = mock.MagicMock(return_value=scripter_mock_fn())
        service.script_as_update = mock.MagicMock(return_value=scripter.get_function_update_script())
>>>>>>> 9ba60ae5

        # If I try to get select script for any object
        result = service.script_as_update()

        # The result shouldn't be none or an empty string
<<<<<<< HEAD
        self.assertIsNotNone(result)
=======
        self.assertNotNoneOrEmpty(result)
>>>>>>> 9ba60ae5


if __name__ == '__main__':
    unittest.main()<|MERGE_RESOLUTION|>--- conflicted
+++ resolved
@@ -28,11 +28,8 @@
 from pgsmo.objects.schema.schema import Schema, TEMPLATE_ROOT
 from pgsmo.objects.role.role import Role
 from pgsmo.objects.tablespace.tablespace import Tablespace
-<<<<<<< HEAD
 from pgsmo.objects.sequence.sequence import Sequence
-=======
 from pgsmo.objects.functions import Function
->>>>>>> 9ba60ae5
 
 """Module for testing the scripting service"""
 
@@ -118,11 +115,7 @@
         mock_service._service_provider.logger.exception = mock.MagicMock()
         operations = [ScriptOperation.Create, ScriptOperation.Select,
                       ScriptOperation.Update, ScriptOperation.Delete]
-<<<<<<< HEAD
-        objects = ["Database", "View", "Table", "Schema", "Role", "Sequence"]
-=======
-        objects = ["Database", "View", "Table", "Schema", "Role", "Function"]
->>>>>>> 9ba60ae5
+        objects = ["Database", "View", "Table", "Schema", "Role", "Sequence", "Function"]
 
         mock_service.script_as_select = mock.MagicMock()
         mock_service.script_as_create = mock.MagicMock()
@@ -210,13 +203,11 @@
         # Tablespace
         self._test_tablespace_delete_script(mock_scripter, service)
 
-<<<<<<< HEAD
         # Sequence
         self._test_sequence_delete_script(mock_scripter, service)
-=======
+        
         # Function
         self._test_function_delete_script(mock_scripter, service)
->>>>>>> 9ba60ae5
 
     def test_script_as_update(self):
         """ Test getting update script for all objects """
@@ -232,13 +223,11 @@
         # Tablespace
         self._test_tablespace_update_script(mock_scripter, service)
 
-<<<<<<< HEAD
         # Sequence
         self._test_sequence_update_script(mock_scripter, service)
-=======
+        
         # Function
         self._test_function_update_script(mock_scripter, service)
->>>>>>> 9ba60ae5
 
     # PRIVATE HELPER FUNCTIONS ####################################################
 
@@ -396,7 +385,6 @@
         # The result shouldn't be none or an empty string
         self.assertIsNotNone(result)
 
-<<<<<<< HEAD
     def _test_sequence_create_script(self, scripter, service):
         """ Helper function to test create script for sequence """
         # Set up the mocks
@@ -414,7 +402,7 @@
 
         scripter.get_sequence_create_script = mock.MagicMock(return_value=scripter_mock_fn())
         service.script_as_create = mock.MagicMock(return_value=scripter.get_sequence_create_script())
-=======
+        
     def _test_function_create_script(self, scripter, service):
         """ Helper function to test create script for function """
         # Set up the mocks
@@ -433,7 +421,6 @@
 
         scripter.get_function_create_script = mock.MagicMock(return_value=scripter_mock_fn())
         service.script_as_create = mock.MagicMock(return_value=scripter.get_function_create_script())
->>>>>>> 9ba60ae5
 
         # If I try to get select script for any object
         result = service.script_as_create()
@@ -564,7 +551,6 @@
         # The result shouldn't be none or an empty string
         self.assertNotNoneOrEmpty(result)
 
-<<<<<<< HEAD
     def _test_sequence_delete_script(self, scripter, service):
         """ Helper function to test delete script for sequence """
         # Set up the mocks
@@ -582,7 +568,13 @@
 
         scripter.get_sequence_delete_script = mock.MagicMock(return_value=scripter_mock_fn())
         service.script_as_delete = mock.MagicMock(return_value=scripter.get_sequence_delete_script())
-=======
+
+        # If I try to get select script for any object
+        result = service.script_as_delete()
+
+        # The result shouldn't be none or an empty string
+        self.assertIsNotNone(result)
+        
     def _test_function_delete_script(self, scripter, service):
         """ Helper function to test delete script for Function """
         # Set up the mocks
@@ -601,17 +593,12 @@
 
         scripter.get_function_delete_script = mock.MagicMock(return_value=scripter_mock_fn())
         service.script_as_delete = mock.MagicMock(return_value=scripter.get_function_delete_script())
->>>>>>> 9ba60ae5
 
         # If I try to get select script for any object
         result = service.script_as_delete()
 
         # The result shouldn't be none or an empty string
-<<<<<<< HEAD
-        self.assertIsNotNone(result)
-=======
-        self.assertNotNoneOrEmpty(result)
->>>>>>> 9ba60ae5
+        self.assertNotNoneOrEmpty(result)
 
     # UPDATE SCRIPTS ##############################################################
 
@@ -687,7 +674,6 @@
         # The result shouldn't be none or an empty string
         self.assertNotNoneOrEmpty(result)
 
-<<<<<<< HEAD
     def _test_sequence_update_script(self, scripter, service):
         """ Helper function to test update script for sequence """
         # Set up the mocks
@@ -706,7 +692,10 @@
 
         scripter.get_sequence_update_script = mock.MagicMock(return_value=scripter_mock_fn())
         service.script_as_update = mock.MagicMock(return_value=scripter.get_sequence_update_script())
-=======
+
+        # The result shouldn't be none or an empty string
+        self.assertIsNotNone(result)
+
     def _test_function_update_script(self, scripter, service):
         """ Helper function to test update script for schemas """
         # Set up the mocks
@@ -725,17 +714,12 @@
 
         scripter.get_function_update_script = mock.MagicMock(return_value=scripter_mock_fn())
         service.script_as_update = mock.MagicMock(return_value=scripter.get_function_update_script())
->>>>>>> 9ba60ae5
 
         # If I try to get select script for any object
         result = service.script_as_update()
 
         # The result shouldn't be none or an empty string
-<<<<<<< HEAD
-        self.assertIsNotNone(result)
-=======
-        self.assertNotNoneOrEmpty(result)
->>>>>>> 9ba60ae5
+        self.assertNotNoneOrEmpty(result)
 
 
 if __name__ == '__main__':
