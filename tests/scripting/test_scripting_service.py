# --------------------------------------------------------------------------------------------
# Copyright (c) Microsoft Corporation. All rights reserved.
# Licensed under the MIT License. See License.txt in the project root for license information.
# --------------------------------------------------------------------------------------------
<<<<<<< HEAD
import logging
=======
>>>>>>> 1cb40562
import unittest
from unittest import mock
from typing import List, Dict  # noqa

from pgsqltoolsservice.connection import ConnectionService
from pgsqltoolsservice.connection.contracts.common import ConnectionType
from pgsqltoolsservice.utils import constants
from pgsqltoolsservice.hosting import (
    JSONRPCServer, ServiceProvider, IncomingMessageConfiguration
)
import tests.utils as utils
from pgsqltoolsservice.scripting.scripter import Scripter
from pgsqltoolsservice.scripting.scripting_service import ScriptingService
from pgsqltoolsservice.scripting.contracts.scriptas_request import (
    ScriptOperation, ScriptAsParameters
)

# OBJECT IMPORTS
from pgsmo.objects.table.table import Table
from pgsmo.objects.view.view import View
from pgsmo.objects.database.database import Database
from pgsmo.objects.server.server import Server
from pgsmo.objects.schema.schema import Schema, TEMPLATE_ROOT
from pgsmo.objects.role.role import Role
from pgsmo.objects.tablespace.tablespace import Tablespace
from pgsmo.objects.sequence.sequence import Sequence
from pgsqltoolsservice.metadata.contracts import ObjectMetadata
from pgsmo.objects.functions import Function
from pgsmo.objects.collation import Collation
<<<<<<< HEAD

=======
>>>>>>> 1cb40562

"""Module for testing the scripting service"""


class TestScriptingService(unittest.TestCase):
    """Methods for testing the scripting service"""

    def setUp(self):
        """Set up mock objects for testing the scripting service.
        Ran before each unit test.
        """
        self.cursor = utils.MockCursor(None)
        self.connection = utils.MockConnection({"port": "8080", "host": "test", "dbname": "test"}, cursor=self.cursor)
        self.cursor.connection = self.connection
        self.connection_service = ConnectionService()
        self.service_provider = ServiceProvider(None, {})
        self.service_provider._services = {constants.CONNECTION_SERVICE_NAME: self.connection_service}
        self.service_provider._is_initialized = True
        self.request_context = utils.MockRequestContext()

        self.cursor_cancel = utils.MockCursor(None)
        self.connection_cancel = utils.MockConnection(cursor=self.cursor_cancel)
        self.cursor_cancel.connection = self.connection_cancel

        def connection_side_effect(owner_uri: str, connection_type: ConnectionType):
            if connection_type is ConnectionType.QUERY_CANCEL:
                return self.connection_cancel
            else:
                return self.connection

        self.connection_service.get_connection = mock.Mock(side_effect=connection_side_effect)
        self.success = False

    def test_initialization(self):
        # Setup: Create a scripting service with a mocked out service
        # provider
        mock_server_set_request = mock.MagicMock()
        mock_server = JSONRPCServer(None, None)
        mock_server.set_request_handler = mock_server_set_request
        mock_service_provider = ServiceProvider(mock_server, {}, None)
        service = ScriptingService()

        # If: I initialize the service
        service.register(mock_service_provider)

        # Then:
        # ... There should have been request handlers set
        mock_server_set_request.assert_called()

        # ... Each mock call should have an IncomingMessageConfig and a function pointer
        for mock_call in mock_server_set_request.mock_calls:
            self.assertIsInstance(
                mock_call[1][0], IncomingMessageConfiguration)
            self.assertTrue(callable(mock_call[1][1]))

    def test_handle_scriptas_request(self):
        """ Test _handle_scriptas_request function """
        mock_service = ScriptingService()
        metadata = ObjectMetadata()
        metadata.schema = "public"
        metadata.name = "test"
        params = {
            "metadata": metadata,
            "operation": ScriptOperation.Select,
            "owner_uri": "test_uri"
        }

        mock_conn_service = mock.MagicMock()
        mock_conn_service.get_connection = mock.MagicMock(return_value=self.connection)
        mock_service._service_provider = mock.MagicMock(return_value=mock_conn_service)
        mock_service._scripting_operation = mock.MagicMock(return_value=None)
        self.request_context.send_response = mock.MagicMock(side_effect=self._success())
        mock_params = ScriptAsParameters.from_dict(params)
        mock_service._handle_scriptas_request(self.request_context, mock_params)
        self.assertTrue(self.success)

    def test_scripting_operation(self):
        """ Test _scripting_operation function """
        # Set up mock objects
        mock_service = ScriptingService()
        mock_service._service_provider = mock.MagicMock()
        mock_service._service_provider.logger.exception = mock.MagicMock()
        operations = [ScriptOperation.Create, ScriptOperation.Select,
                      ScriptOperation.Update, ScriptOperation.Delete]
        objects = ["Database", "View", "Table", "Schema", "Role", "Sequence", "Function"]

        mock_service.script_as_select = mock.MagicMock()
        mock_service.script_as_create = mock.MagicMock()
        mock_service.script_as_update = mock.MagicMock()
        mock_service.script_as_delete = mock.MagicMock()

        # When called with various scripting operations and objects
        for op in operations:
            for obj in objects:
                mock_service._scripting_operation(op.value, self.connection, {"metadataTypeName": obj})

        # I should see calls being made for the select script operation
        self.assertEqual(True, mock_service.script_as_select.called)

        # If I use an invalid script operation, I should get back an exception
        for obj in objects:
            with self.assertRaises(Exception):
                self.assertRaises(mock_service._scripting_operation("bogus value", self.connection, {"metadataTypeName": obj}))

    def test_script_as_select(self):
        """Test getting select script for all objects"""
        # Set up the service and the objects
        mock_connection = utils.MockConnection({"port": "8080", "host": "test", "dbname": "test"})
        scripter = Scripter(mock_connection)
        service = ScriptingService()
        metadata = ObjectMetadata()
        metadata.schema = "public"
        metadata.name = "test"
        service.script_as_select = mock.MagicMock(return_value=scripter.script_as_select(metadata))

        # If I try to get select script for any object
        result = service.script_as_select()

        # The result shouldn't be none or an empty string
        self.assertNotNoneOrEmpty(result)

    def test_script_as_create(self):
        """Test getting create script for all objects"""
        # Set up the service and the objects
        mock_scripter = Scripter(self.connection)
        service = ScriptingService()

        # Table
        self._test_table_create_script(mock_scripter, service)

        # View
        self._test_view_create_script(mock_scripter, service)

        # Database
        self._test_database_create_script(mock_scripter, service)

        # Schema
        self._test_schema_create_script(mock_scripter, service)

        # Role
        self._test_role_create_script(mock_scripter, service)

        # Sequence
        self._test_sequence_create_script(mock_scripter, service)

        # Tablespace
        self._test_tablespace_create_script(mock_scripter, service)

        # Function
        self._test_function_create_script(mock_scripter, service)

        # Function
        self._test_collation_create_script(mock_scripter, service)

    def test_script_as_delete(self):
        """ Test getting delete script for all objects """
        mock_scripter = Scripter(self.connection)
        service = ScriptingService()

        # Table
        self._test_table_delete_script(mock_scripter, service)

        # View
        self._test_view_delete_script(mock_scripter, service)

        # Database
        self._test_database_delete_script(mock_scripter, service)

        # Schema
        self._test_schema_delete_script(mock_scripter, service)

        # Tablespace
        self._test_tablespace_delete_script(mock_scripter, service)

        # Sequence
        self._test_sequence_delete_script(mock_scripter, service)

        # Function
        self._test_function_delete_script(mock_scripter, service)

    def test_script_as_update(self):
        """ Test getting update script for all objects """
        mock_scripter = Scripter(self.connection)
        service = ScriptingService()

        # Schema
        self._test_schema_update_script(mock_scripter, service)

        # Role
        self._test_role_update_script(mock_scripter, service)

        # Tablespace
        self._test_tablespace_update_script(mock_scripter, service)

        # Sequence
        self._test_sequence_update_script(mock_scripter, service)

        # Function
        self._test_function_update_script(mock_scripter, service)

    # PRIVATE HELPER FUNCTIONS ####################################################

    # CREATE SCRIPTS ##############################################################

    def assertNotNoneOrEmpty(self, result: str) -> bool:
        """Assertion to confirm a string to be not none or empty"""
        self.assertIsNotNone(result) and self.assertTrue(len(result))

    def _success(self):
        self.success = True

    def _test_table_create_script(self, scripter, service):
        """ Helper function to test create script for tables """
        # Set up the mocks
        mock_table = Table(None, None, 'test')

        def table_mock_fn(connection):
            mock_table._template_root = mock.MagicMock(return_value=Table.TEMPLATE_ROOT)
            mock_table._create_query_data = mock.MagicMock(return_value={"data": {"name": "test"}})
            result = mock_table.create_script(connection)
            return result

        def scripter_mock_fn():
            mock_table.create_script = mock.MagicMock(return_value=table_mock_fn(self.connection))
            return mock_table.create_script()

        scripter.get_create_script = mock.MagicMock(return_value=scripter_mock_fn())
        service.script_as_create = mock.MagicMock(return_value=scripter.get_create_script())

        # If I try to get select script for any object
        result = service.script_as_create()

        # The result shouldn't be none or an empty string
        self.assertNotNoneOrEmpty(result)

    def _test_view_create_script(self, scripter, service):
        """ Helper function to test create script for views """
        # Set up the mocks
        mock_view = View(None, None, 'test')

        def view_mock_fn(connection):
            mock_view._template_root = mock.MagicMock(return_value=View.TEMPLATE_ROOT)
            mock_view._create_query_data = mock.MagicMock(return_value={"data": {"name": "test"}})
            result = mock_view.create_script(connection)
            return result

        def scripter_mock_fn():
            mock_view.create_script = mock.MagicMock(return_value=view_mock_fn(self.connection))
            return mock_view.create_script()

        scripter.get_create_script = mock.MagicMock(return_value=scripter_mock_fn())
        service.script_as_create = mock.MagicMock(return_value=scripter.get_create_script())

        # If I try to get select script for any object
        result = service.script_as_create()

        # The result shouldn't be none or an empty string
        self.assertIsNotNone(result)

    def _test_database_create_script(self, scripter, service):
        """ Helper function to test create script for views """
        # Set up the mocks
        mock_server = Server(self.connection)
        mock_database = Database(mock_server, 'test')

        def database_mock_fn(connection):
            mock_database._template_root = mock.MagicMock(return_value=Database.TEMPLATE_ROOT)
            mock_database._create_query_data = mock.MagicMock(return_value={"data": {"name": "test"}})
            result = mock_database.create_script(connection)
            return result

        def scripter_mock_fn():
            mock_database.create_script = mock.MagicMock(return_value=database_mock_fn(self.connection))
            return mock_database.create_script()

        scripter.get_create_script = mock.MagicMock(return_value=scripter_mock_fn())
        service.script_as_create = mock.MagicMock(return_value=scripter.get_create_script())

        # If I try to get select script for any object
        result = service.script_as_create()

        # The result shouldn't be none or an empty string
        self.assertIsNotNone(result)

    def _test_schema_create_script(self, scripter, service):
        """ Helper function to test create script for schema """
        # Set up the mocks
        mock_schema = Schema(None, None, 'test')

        def schema_mock_fn(connection):
            mock_schema._template_root = mock.MagicMock(return_value=TEMPLATE_ROOT)
            mock_schema._create_query_data = mock.MagicMock(return_value={"data": {"name": "test"}})
            result = mock_schema.create_script(connection)
            return result

        def scripter_mock_fn():
            mock_schema.create_script = mock.MagicMock(return_value=schema_mock_fn(self.connection))
            return mock_schema.create_script()

        scripter.get_create_script = mock.MagicMock(return_value=scripter_mock_fn())
        service.script_as_create = mock.MagicMock(return_value=scripter.get_create_script())

        # If I try to get select script for any object
        result = service.script_as_create()

        # The result shouldn't be none or an empty string
        self.assertIsNotNone(result)

    def _test_role_create_script(self, scripter, service):
        """ Helper function to test create script for role """
        # Set up the mocks
        mock_role = Role(None, 'test')

        def role_mock_fn(connection):
            mock_role._template_root = mock.MagicMock(return_value=Role.TEMPLATE_ROOT)
            mock_role._create_query_data = mock.MagicMock(return_value={"data": {"name": "test"}})
            result = mock_role.create_script(connection)
            return result

        def scripter_mock_fn():
            mock_role.create_script = mock.MagicMock(return_value=role_mock_fn(self.connection))
            return mock_role.create_script()

        scripter.get_role_create_script = mock.MagicMock(return_value=scripter_mock_fn())
        service.script_as_create = mock.MagicMock(return_value=scripter.get_create_script())

        # If I try to get select script for any object
        result = service.script_as_create()

        # The result shouldn't be none or an empty string
        self.assertIsNotNone(result)

    def _test_tablespace_create_script(self, scripter, service):
        """ Helper function to test create script for schema """
        # Set up the mocks
        mock_tablespace = Tablespace(None, 'test')

        def tablespace_mock_fn(connection):
            mock_tablespace._template_root = mock.MagicMock(return_value=Tablespace.TEMPLATE_ROOT)
            mock_tablespace._create_query_data = mock.MagicMock(return_value={"data": {"name": "test", "spclocation": None}})
            result = mock_tablespace.create_script(connection)
            return result

        def scripter_mock_fn():
            mock_tablespace.create_script = mock.MagicMock(return_value=tablespace_mock_fn(self.connection))
            return mock_tablespace.create_script()

        scripter.get_tablespace_create_script = mock.MagicMock(return_value=scripter_mock_fn())
        service.script_as_create = mock.MagicMock(return_value=scripter.get_tablespace_create_script())

        # If I try to get select script for any object
        result = service.script_as_create()

        # The result shouldn't be none or an empty string
        self.assertIsNotNone(result)

    def _test_sequence_create_script(self, scripter, service):
        """ Helper function to test create script for sequence """
        # Set up the mocks
        mock_sequence = Sequence(None, None, 'test')

        def sequence_mock_fn(connection):
            mock_sequence._template_root = mock.MagicMock(return_value=Sequence.TEMPLATE_ROOT)
            mock_sequence._create_query_data = mock.MagicMock(return_value={"data": {"name": "test"}})
            result = mock_sequence.create_script(connection)
            return result

        def scripter_mock_fn():
            mock_sequence.create_script = mock.MagicMock(return_value=sequence_mock_fn(self.connection))
            return mock_sequence.create_script()

        scripter.get_sequence_create_script = mock.MagicMock(return_value=scripter_mock_fn())
        service.script_as_create = mock.MagicMock(return_value=scripter.get_sequence_create_script())

        # If I try to get select script for any object
        result = service.script_as_create()

        # The result shouldn't be none or an empty string
        self.assertIsNotNone(result)

    def _test_function_create_script(self, scripter, service):
        """ Helper function to test create script for function """
        # Set up the mocks
        mock_server = Server(self.connection)
        mock_function = Function(mock_server, None, 'test')

        def function_mock_fn(connection):
            mock_function._template_root = mock.MagicMock(return_value=Function.TEMPLATE_ROOT)
            mock_function._create_query_data = mock.MagicMock(return_value={"data": {"name": "TestFunction", "lanname": "pglsql"}})
            result = mock_function.create_script(connection)
            return result

        def scripter_mock_fn():
            mock_function.create_script = mock.MagicMock(return_value=function_mock_fn(self.connection))
            return mock_function.create_script()

        scripter.get_function_create_script = mock.MagicMock(return_value=scripter_mock_fn())
        service.script_as_create = mock.MagicMock(return_value=scripter.get_function_create_script())

        # If I try to get select script for any object
        result = service.script_as_create()

        # The result shouldn't be none or an empty string
        self.assertIsNotNone(result)

    def _test_collation_create_script(self, scripter, service):
        """ Helper function to test create script for collation """
        # Set up the mocks
        mock_collation = Collation(None, None, 'test')

        def collation_mock_fn(connection):
<<<<<<< HEAD
            mock_collation._template_root = mock.MagicMock(return_value=Collation.TEMPLATE_ROOT)
=======
            mock_collation._template_root = mock.MagicMock(return_value=Table.TEMPLATE_ROOT)
>>>>>>> 1cb40562
            mock_collation._create_query_data = mock.MagicMock(return_value={"data": {"name": "test"}})
            result = mock_collation.create_script(connection)
            return result

        def scripter_mock_fn():
            mock_collation.create_script = mock.MagicMock(return_value=collation_mock_fn(self.connection))
            return mock_collation.create_script()

        scripter.get_create_script = mock.MagicMock(return_value=scripter_mock_fn())
        service.script_as_create = mock.MagicMock(return_value=scripter.get_create_script())

        # If I try to get select script for any object
        result = service.script_as_create()
        # The result shouldn't be none or an empty string
        self.assertNotNoneOrEmpty(result)

    # DELETE SCRIPTS ##############################################################

    def _test_table_delete_script(self, scripter, service):
        """ Helper function to test delete script for tables """
        # Set up the mocks
        mock_table = Table(None, None, 'test')

        def table_mock_fn(connection):
            mock_table._template_root = mock.MagicMock(return_value=Table.TEMPLATE_ROOT)
            mock_table._delete_query_data = mock.MagicMock(return_value={"data": {"name": "test"}})
            result = mock_table.delete_script(connection)
            return result

        def scripter_mock_fn():
            mock_table.delete_script = mock.MagicMock(return_value=table_mock_fn(self.connection))
            return mock_table.delete_script()

        scripter.get_delete_script = mock.MagicMock(return_value=scripter_mock_fn())
        service.script_as_delete = mock.MagicMock(return_value=scripter.get_delete_script())

        # If I try to get select script for any object
        result = service.script_as_delete()

        # The result shouldn't be none or an empty string
        self.assertNotNoneOrEmpty(result)

    def _test_view_delete_script(self, scripter, service):
        """ Helper function to test delete script for views """
        # Set up the mocks
        mock_view = View(None, None, 'test')

        def view_mock_fn(connection):
            mock_view._template_root = mock.MagicMock(return_value=View.TEMPLATE_ROOT)
            mock_view._delete_query_data = mock.MagicMock(return_value={"data": {"name": "test"}})
            result = mock_view.delete_script(connection)
            return result

        def scripter_mock_fn():
            mock_view.delete_script = mock.MagicMock(return_value=view_mock_fn(self.connection))
            return mock_view.delete_script()

        scripter.get_delete_script = mock.MagicMock(return_value=scripter_mock_fn())
        service.script_as_delete = mock.MagicMock(return_value=scripter.get_delete_script())

        # If I try to get select script for any object
        result = service.script_as_delete()

        # The result shouldn't be none or an empty string
        self.assertNotNoneOrEmpty(result)

    def _test_database_delete_script(self, scripter, service):
        """ Helper function to test delete script for databases """
        # Set up the mocks
        mock_server = Server(self.connection)
        mock_database = Database(mock_server, 'test')

        def database_mock_fn(connection):
            mock_database._template_root = mock.MagicMock(return_value=Database.TEMPLATE_ROOT)
            mock_database._delete_query_data = mock.MagicMock(return_value={"data": {"name": "test"}})
            result = mock_database.delete_script(connection)
            return result

        def scripter_mock_fn():
            mock_database.delete_script = mock.MagicMock(return_value=database_mock_fn(self.connection))
            return mock_database.delete_script()

        scripter.get_delete_script = mock.MagicMock(return_value=scripter_mock_fn())
        service.script_as_delete = mock.MagicMock(return_value=scripter.get_delete_script())

        # If I try to get select script for any object
        result = service.script_as_delete()

        # The result shouldn't be none or an empty string
        self.assertNotNoneOrEmpty(result)

    def _test_schema_delete_script(self, scripter, service):
        """ Helper function to test delete script for schemas """
        # Set up the mocks
        mock_schema = Schema(None, None, 'test')

        def schema_mock_fn(connection):
            mock_schema._template_root = mock.MagicMock(return_value=TEMPLATE_ROOT)
            mock_schema._delete_query_data = mock.MagicMock(return_value={"data": {"name": "test"}})
            result = mock_schema.delete_script(connection)
            return result

        def scripter_mock_fn():
            mock_schema.delete_script = mock.MagicMock(return_value=schema_mock_fn(self.connection))
            return mock_schema.delete_script()

        scripter.get_delete_script = mock.MagicMock(return_value=scripter_mock_fn())
        service.script_as_delete = mock.MagicMock(return_value=scripter.get_delete_script())

        # If I try to get select script for any object
        result = service.script_as_delete()

        # The result shouldn't be none or an empty string
        self.assertNotNoneOrEmpty(result)

    def _test_tablespace_delete_script(self, scripter, service):
        """ Helper function to test delete script for schemas """
        # Set up the mocks
        mock_tablespace = Tablespace(None, 'test')

        def tablespace_mock_fn(connection):
            mock_tablespace._template_root = mock.MagicMock(return_value=Tablespace.TEMPLATE_ROOT)
            mock_tablespace._delete_query_data = mock.MagicMock(return_value={"data": {"name": "test"}})
            result = mock_tablespace.delete_script(connection)
            return result

        def scripter_mock_fn():
            mock_tablespace.delete_script = mock.MagicMock(return_value=tablespace_mock_fn(self.connection))
            return mock_tablespace.delete_script()

        scripter.get_tablespace_delete_script = mock.MagicMock(return_value=scripter_mock_fn())
        service.script_as_delete = mock.MagicMock(return_value=scripter.get_tablespace_delete_script())

        # If I try to get select script for any object
        result = service.script_as_delete()

        # The result shouldn't be none or an empty string
        self.assertNotNoneOrEmpty(result)

    def _test_sequence_delete_script(self, scripter, service):
        """ Helper function to test delete script for sequence """
        # Set up the mocks
        mock_sequence = Sequence(None, None, 'test')

        def sequence_mock_fn(connection):
            mock_sequence._template_root = mock.MagicMock(return_value=Sequence.TEMPLATE_ROOT)
            mock_sequence._delete_query_data = mock.MagicMock(return_value={"data": {"name": "test"}})
            result = mock_sequence.delete_script(connection)
            return result

        def scripter_mock_fn():
            mock_sequence.delete_script = mock.MagicMock(return_value=sequence_mock_fn(self.connection))
            return mock_sequence.delete_script()

        scripter.get_sequence_delete_script = mock.MagicMock(return_value=scripter_mock_fn())
        service.script_as_delete = mock.MagicMock(return_value=scripter.get_sequence_delete_script())

        # If I try to get select script for any object
        result = service.script_as_delete()

        # The result shouldn't be none or an empty string
        self.assertIsNotNone(result)

    def _test_function_delete_script(self, scripter, service):
        """ Helper function to test delete script for Function """
        # Set up the mocks
        mock_server = Server(self.connection)
        mock_function = Function(mock_server, None, 'test')

        def function_mock_fn(connection):
            mock_function._template_root = mock.MagicMock(return_value=Tablespace.TEMPLATE_ROOT)
            mock_function._delete_query_data = mock.MagicMock(return_value={"data": {"name": "TestFunction"}})
            result = mock_function.delete_script(connection)
            return result

        def scripter_mock_fn():
            mock_function.delete_script = mock.MagicMock(return_value=function_mock_fn(self.connection))
            return mock_function.delete_script()

        scripter.get_function_delete_script = mock.MagicMock(return_value=scripter_mock_fn())
        service.script_as_delete = mock.MagicMock(return_value=scripter.get_function_delete_script())

        # If I try to get select script for any object
        result = service.script_as_delete()

        # The result shouldn't be none or an empty string
        self.assertNotNoneOrEmpty(result)

    # UPDATE SCRIPTS ##############################################################

    def _test_schema_update_script(self, scripter, service):
        """ Helper function to test update script for schemas """
        # Set up the mocks
        mock_schema = Schema(None, None, 'test')

        def schema_mock_fn(connection):
            mock_schema._template_root = mock.MagicMock(return_value=TEMPLATE_ROOT)
            mock_schema._update_query_data = mock.MagicMock(return_value={"data": {"name": "test"}, "o_data": {"name": "test"}})
            result = mock_schema.update_script(connection)
            return result

        def scripter_mock_fn():
            mock_schema.update_script = mock.MagicMock(return_value=schema_mock_fn(self.connection))
            return mock_schema.update_script()

        scripter.get_update_script = mock.MagicMock(return_value=scripter_mock_fn())
        service.script_as_update = mock.MagicMock(return_value=scripter.get_update_script())

        # If I try to get select script for any object
        result = service.script_as_update()

        # The result shouldn't be none or an empty string
        self.assertNotNoneOrEmpty(result)

    def _test_role_update_script(self, scripter, service):
        """ Helper function to test update script for schemas """
        # Set up the mocks
        mock_role = Role(None, 'test')

        def role_mock_fn(connection):
            mock_role._template_root = mock.MagicMock(return_value=Role.TEMPLATE_ROOT)
            mock_role._update_query_data = mock.MagicMock(return_value={"data": {"name": "test"}, "o_data": {"name": "test"}})
            result = mock_role.update_script(connection)
            return result

        def scripter_mock_fn():
            mock_role.update_script = mock.MagicMock(return_value=role_mock_fn(self.connection))
            return mock_role.update_script()

        scripter.get_update_script = mock.MagicMock(return_value=scripter_mock_fn())
        service.script_as_update = mock.MagicMock(return_value=scripter.get_update_script())

        # If I try to get select script for any object
        result = service.script_as_update()

        # The result shouldn't be none or an empty string
        self.assertNotNoneOrEmpty(result)

    def _test_tablespace_update_script(self, scripter, service):
        """ Helper function to test update script for tablespace """
        # Set up the mocks
        mock_tablespace = Tablespace(None, 'test')

        def tablespace_mock_fn(connection):
            mock_tablespace._template_root = mock.MagicMock(return_value=Tablespace.TEMPLATE_ROOT)
            mock_tablespace._update_query_data = mock.MagicMock(return_value={"data": {"name": "test"}, "o_data": {"name": "test"}})
            result = mock_tablespace.update_script(connection)
            return result

        def scripter_mock_fn():
            mock_tablespace.update_script = mock.MagicMock(return_value=tablespace_mock_fn(self.connection))
            return mock_tablespace.update_script()

        scripter.get_tablespace_update_script = mock.MagicMock(return_value=scripter_mock_fn())
        service.script_as_update = mock.MagicMock(return_value=scripter.get_tablespace_update_script())

        # If I try to get select script for any object
        result = service.script_as_update()

        # The result shouldn't be none or an empty string
        self.assertNotNoneOrEmpty(result)

    def _test_sequence_update_script(self, scripter, service):
        """ Helper function to test update script for sequence """
        # Set up the mocks
        mock_sequence = Sequence(None, None, 'test')

        def sequence_mock_fn(connection):
            mock_sequence._template_root = mock.MagicMock(return_value=Sequence.TEMPLATE_ROOT)
            mock_sequence._update_query_data = mock.MagicMock(return_value={"data": {"name": "newname", "schema": "newschema", "seqowner": "newowner"},
                                                                            "o_data": {"name": "oldname", "schema": "testschema", "seqowner": "oldowner"}})
            result = mock_sequence.update_script(connection)
            return result

        def scripter_mock_fn():
            mock_sequence.update_script = mock.MagicMock(return_value=sequence_mock_fn(self.connection))
            return mock_sequence.update_script()

        scripter.get_sequence_update_script = mock.MagicMock(return_value=scripter_mock_fn())
        service.script_as_update = mock.MagicMock(return_value=scripter.get_sequence_update_script())

        # If I try to get select script for any object
        result = service.script_as_update()

        # The result shouldn't be none or an empty string
        self.assertIsNotNone(result)

    def _test_function_update_script(self, scripter, service):
        """ Helper function to test update script for schemas """
        # Set up the mocks
        mock_server = Server(self.connection)
        mock_function = Function(mock_server, None, 'test')

        def function_mock_fn(connection):
            mock_function._template_root = mock.MagicMock(return_value=Tablespace.TEMPLATE_ROOT)
            mock_function._update_query_data = mock.MagicMock(return_value={"data": {"name": "test"}, "o_data": {"name": "test"}})
            result = mock_function.update_script(connection)
            return result

        def scripter_mock_fn():
            mock_function.update_script = mock.MagicMock(return_value=function_mock_fn(self.connection))
            return mock_function.update_script()

        scripter.get_function_update_script = mock.MagicMock(return_value=scripter_mock_fn())
        service.script_as_update = mock.MagicMock(return_value=scripter.get_function_update_script())

        # If I try to get select script for any object
        result = service.script_as_update()

        # The result shouldn't be none or an empty string
        self.assertNotNoneOrEmpty(result)


if __name__ == '__main__':
    unittest.main()<|MERGE_RESOLUTION|>--- conflicted
+++ resolved
@@ -2,10 +2,7 @@
 # Copyright (c) Microsoft Corporation. All rights reserved.
 # Licensed under the MIT License. See License.txt in the project root for license information.
 # --------------------------------------------------------------------------------------------
-<<<<<<< HEAD
-import logging
-=======
->>>>>>> 1cb40562
+
 import unittest
 from unittest import mock
 from typing import List, Dict  # noqa
@@ -35,10 +32,7 @@
 from pgsqltoolsservice.metadata.contracts import ObjectMetadata
 from pgsmo.objects.functions import Function
 from pgsmo.objects.collation import Collation
-<<<<<<< HEAD
-
-=======
->>>>>>> 1cb40562
+
 
 """Module for testing the scripting service"""
 
@@ -450,11 +444,7 @@
         mock_collation = Collation(None, None, 'test')
 
         def collation_mock_fn(connection):
-<<<<<<< HEAD
             mock_collation._template_root = mock.MagicMock(return_value=Collation.TEMPLATE_ROOT)
-=======
-            mock_collation._template_root = mock.MagicMock(return_value=Table.TEMPLATE_ROOT)
->>>>>>> 1cb40562
             mock_collation._create_query_data = mock.MagicMock(return_value={"data": {"name": "test"}})
             result = mock_collation.create_script(connection)
             return result
