--- conflicted
+++ resolved
@@ -8,18 +8,11 @@
 import unittest
 from unittest import mock
 
-<<<<<<< HEAD
-from pgsmo import Database, Table, DataType, Schema, Column
-from pgsmo.objects.node_object import NodeCollection
-from pgsqltoolsservice.metadata.contracts.object_metadata import ObjectMetadata
-from pgsqltoolsservice.scripting.scripter import Scripter
-from pgsqltoolsservice.scripting.scripting_service import ScriptingService
-=======
-from pgsmo import Table, DataType, Schema, Server
+from pgsmo import Table, DataType, Schema, Server, Column
 from pgsmo.objects.node_object import NodeCollection
 from pgsqltoolsservice.metadata.contracts.object_metadata import ObjectMetadata
 import pgsqltoolsservice.scripting.scripter as scripter
->>>>>>> 51f979c4
+from pgsqltoolsservice.scripting.scripting_service import ScriptingService
 
 import tests.utils as utils
 
@@ -147,17 +140,7 @@
         self.connection = utils.MockConnection({"port": "8080", "host": "test", "dbname": "test"})
         self.scripter = scripter.Scripter(self.connection)
         self.server = self.scripter.server
-<<<<<<< HEAD
-        self.database = Database(self.server, 'test')
-        self.server._databases = self._as_node_collection([self.database])
-        self.schema = Schema(self.server, self.server.maintenance_db, 'myschema')
-        self.scripter.server.maintenance_db._schemas = self._as_node_collection([self.schema])
-        self.column = self._as_node_collection([self.schema])
         self.service = ScriptingService()
-
-    # Tests ##################################################################
-=======
->>>>>>> 51f979c4
 
     def test_table_create_script(self):
         """ Tests create script for tables"""
@@ -197,24 +180,6 @@
         self._verify_update_script(object_metadata, ['ALTER TYPE None', 'OWNER TO Me', 'RENAME TO test', 'SET SCHEMA myschema'])
         self._verify_delete_script(object_metadata, ['DROP TYPE myschema.test'])
 
-<<<<<<< HEAD
-    def test_script_select_escapes_non_lowercased_words(self):
-        """ Tests scripting for select operations"""
-        # Given mixed, and uppercase object names
-        # When I generate a select script
-        mixed_result: str = self.scripter.script_as_select(ObjectMetadata.from_data(0, 'Table', 'MyTable', 'MySchema'))
-        upper_result: str = self.scripter.script_as_select(ObjectMetadata.from_data(0, 'Table', 'MYTABLE', 'MYSCHEMA'))
-
-        # Then I expect words to be escaped no matter what
-        self.assertTrue('"MySchema"."MyTable"' in mixed_result)
-        self.assertTrue('"MYSCHEMA"."MYTABLE"' in upper_result)
-
-        # Given lowercase object names
-        # When I generate a select script
-        lower_result: str = self.scripter.script_as_select(ObjectMetadata.from_data(0, 'Table', 'mytable', 'myschema'))
-        # Then I expect words to be left as-is
-        self.assertTrue('myschema.mytable' in lower_result)
-
     def test_column_scripting(self):
         """ Helper function to test create script for column """
         # Set up the mocks
@@ -241,8 +206,6 @@
         # The result should be the correct template value
         self.assertTrue('ALTER TABLE "TestSchema"."TestTable"\n    ADD COLUMN "TestName" \n\n"TestDatatype"' in result)
 
-=======
->>>>>>> 51f979c4
     # Helper functions ##################################################################
     def _as_node_collection(self, object_list: List[Any]) -> NodeCollection[Any]:
         return NodeCollection(lambda: object_list)
