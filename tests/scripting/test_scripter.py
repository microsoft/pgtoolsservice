# --------------------------------------------------------------------------------------------
# Copyright (c) Microsoft Corporation. All rights reserved.
# Licensed under the MIT License. See License.txt in the project root for license information.
# --------------------------------------------------------------------------------------------

"""Tests the scripter module"""
from typing import List, Any
import unittest
from unittest import mock

<<<<<<< HEAD
from pgsmo import Table, DataType, Schema, Server, Column, CheckConstraint, ExclusionConstraint, ForeignKeyConstraint, IndexConstraint, Rule, Trigger
=======
from pgsmo import Table, DataType, Schema, Server, Column, Index
>>>>>>> 7e8d8a2c
from pgsmo.objects.node_object import NodeCollection
from pgsqltoolsservice.metadata.contracts.object_metadata import ObjectMetadata
import pgsqltoolsservice.scripting.scripter as scripter
from pgsqltoolsservice.scripting.scripting_service import ScriptingService

import tests.utils as utils


class TestScripter(unittest.TestCase):
    """Methods for testing the scripter module"""
    def test_init(self):
        # Setup: Create a mock connection
        conn = utils.MockConnection({"port": "8080", "host": "test", "dbname": "test"})

        # If: I create a new scripter
        script = scripter.Scripter(conn)

        # Then: Internal state should be properly setup
        self.assertIsInstance(script.server, Server)

        for operation in scripter.ScriptOperation:
            self.assertIn(operation, script.SCRIPT_HANDLERS.keys())

    def test_script_invalid_operation(self):
        # Setup: Create a scripter
        conn = utils.MockConnection({"port": "8080", "host": "test", "dbname": "test"})
        script = scripter.Scripter(conn)

        # If: I attempt to perform a script operation that is invalid
        # Then: I should get an exception
        with self.assertRaises(ValueError):
            script.script('bogus_handler', None)

    def test_script_no_metadata(self):
        # Setup: Create a scripter
        conn = utils.MockConnection({"port": "8080", "host": "test", "dbname": "test"})
        script = scripter.Scripter(conn)

        # If: I attempt to perform a script operation that is invalid
        # Then: I should get an exception
        with self.assertRaises(Exception):
            script.script(scripter.ScriptOperation.UPDATE, None)

    def test_script_unsupported(self):
        # Setup:
        # ... Create a scripter
        conn = utils.MockConnection({"port": "8080", "host": "test", "dbname": "test"})
        script = scripter.Scripter(conn)

        for operation in scripter.ScriptOperation:
            # ... Mock up the server so it returns something from the urn locator
            mock_obj = {}
            script.server.get_object_by_urn = mock.MagicMock(return_value=mock_obj)

            # ... Mock up some metadata
            mock_metadata = ObjectMetadata('//urn/', None, 'obj', 'ObjName')

            # If: I attempt to perform an operation the handler doesn't support
            # Then:
            # ... I should get an exception
            with self.assertRaises(TypeError):
                script.script(operation, mock_metadata)

            # ... The URN should have been used to get the object
            script.server.get_object_by_urn.assert_called_once_with(mock_metadata.urn)

    def test_script_successful(self):
        # Setup:
        # ... Create a scripter
        conn = utils.MockConnection({"port": "8080", "host": "test", "dbname": "test"})
        script = scripter.Scripter(conn)

        # ... Mock up the server so it returns something from the urn locator
        # ... Make sure that the mock has the script methods included
        mock_obj = mock.MagicMock(spec=Table)
        mock_obj.create_script = mock.MagicMock(return_value='CREATE')
        mock_obj.delete_script = mock.MagicMock(return_value='DELETE')
        mock_obj.update_script = mock.MagicMock(return_value='UPDATE')
        mock_obj.select_script = mock.MagicMock(return_value='SELECT')

        # ... Mocks for SELECT TODO: remove as per (https://github.com/Microsoft/carbon/issues/1764)
        mock_obj.name = 'table'
        mock_obj.schema = 'schema'

        for operation in scripter.ScriptOperation:
            # ... Create a mock to return the object by UR
            script.server.get_object_by_urn = mock.MagicMock(return_value=mock_obj)

            # ... Mock up some metadata
            mock_metadata = ObjectMetadata('//urn/', None, 'obj', 'ObjName')

            # If: I attempt to perform a scripting operation
            result = script.script(operation, mock_metadata)

            # Then:
            # ... I should get something back
            # NOTE: The actual contents of the script is tested in the PGSMO object's unit tests
            utils.assert_not_none_or_whitespace(result)

            # ... The URN should have been used to get the object
            script.server.get_object_by_urn.assert_called_once_with(mock_metadata.urn)


class TestScripterOld(unittest.TestCase):
    # TODO: Remove in favor of script tests in the PGSMO objects (see: https://github.com/Microsoft/carbon/issues/1734)

    def setUp(self):
        """Set up mock objects for testing the scripting service.
        Ran before each unit test.
        """
        self.connection = utils.MockConnection({"port": "8080", "host": "test", "dbname": "test"})
        self.scripter = scripter.Scripter(self.connection)
        self.server = self.scripter.server
        self.service = ScriptingService()

    def test_table_create_script(self):
        """ Tests create script for tables"""
        # Set up the mocks
        mock_schema = Schema(self.server, None, 'myschema')
        mock_table = Table(self.server, mock_schema, 'test')
        mock_table._create_query_data = mock.MagicMock(return_value={"data": {
            "name": "test",
            "schema": "myschema"
        }})
        self.server.get_object_by_urn = mock.MagicMock(return_value=mock_table)

        # If I try to get create script
        mock_metadata = ObjectMetadata('//urn/', None, 'Table', 'test')
        result: str = self.scripter.script(scripter.ScriptOperation.CREATE, mock_metadata)

        # The result should be the correct template value
        self.assertTrue('CREATE TABLE myschema.test' in result)

        # ... The URN should have been used to get the object
        self.server.get_object_by_urn.assert_called_once_with(mock_metadata.urn)

    def test_datatype_scripting(self):
        """ Tests create script for tables"""
        # Set up the mocks
        mock_schema = Schema(self.server, None, 'myschema')
        mock_datatype = DataType(self.server, mock_schema, 'test')
        mock_datatype._additional_properties = {}
        mock_datatype._full_properties = {
            "name": "test",
            "schema": "myschema",
            "typtype": "p",
            "typeowner": "Me"
        }
        self.server.get_object_by_urn = mock.MagicMock(return_value=mock_datatype)
        object_metadata = ObjectMetadata('test_urn', None, 'DataType', 'test', 'myschema')

        # Verify create, update and delete all produce correct scripts
        self._verify_create_script(object_metadata, ['CREATE TYPE myschema.test'])
        # TODO
        self._verify_update_script(object_metadata, ['ALTER TYPE None', 'OWNER TO Me', 'RENAME TO test', 'SET SCHEMA myschema'])
        self._verify_delete_script(object_metadata, ['DROP TYPE myschema.test'])

    def test_column_scripting(self):
        """ Helper function to test create script for column """
        # Set up the mocks
        mock_column = Column(self.server, "testTable", 'testName', 'testDatatype')

        def column_mock_fn():
            mock_column._template_root = mock.MagicMock(return_value=Column.TEMPLATE_ROOT)
            mock_column._create_query_data = mock.MagicMock(return_value={"data": {"name": "TestName",
                                                                                   "cltype": "TestDatatype",
                                                                                   "schema": "TestSchema",
                                                                                   "table": "TestTable"}})
            return mock_column.create_script()

        def scripter_mock_fn():
            mock_column.create_script = mock.MagicMock(return_value=column_mock_fn())
            return mock_column.create_script()

        self.scripter.get_create_script = mock.MagicMock(return_value=scripter_mock_fn())
        self.service.script_as_create = mock.MagicMock(return_value=self.scripter.get_create_script())

        # If I try to get create script
        result = self.service.script_as_create()
        # The result should be the correct template value
        self.assertTrue('ALTER TABLE "TestSchema"."TestTable"\n    ADD COLUMN "TestName" \n\n"TestDatatype"' in result)

<<<<<<< HEAD
    def test_check_constraint_scripting(self):
        """ Helper function to test create script for check_constraint """
        # Set up the mocks
        mock_check_constraint = CheckConstraint(self.server, "testTable", 'testName')
        mock_check_constraint._template_root = mock.MagicMock(return_value=CheckConstraint.TEMPLATE_ROOT)
        mock_check_constraint._create_query_data = mock.MagicMock(return_value={"data": {"schema": "TestSchema",
                                                                                         "table": "TestTable",
                                                                                         "name": "TestName",
                                                                                         "consrc": "TestConsrc"}})
        # If I try to get create script
        result = mock_check_constraint.create_script()
        # The result should be the correct template value
        self.assertTrue('ALTER TABLE "TestSchema"."TestTable"\n    ADD CONSTRAINT "TestName" CHECK (TestConsrc);' in result)

    def test_exclusion_constraint_scripting(self):
        """ Helper function to test create script for exclusion_constraint """
        # Set up the mocks
        mock_exclusion_constraint = ExclusionConstraint(self.server, "testTable", 'testName')
        mock_exclusion_constraint._template_root = mock.MagicMock(return_value=ExclusionConstraint.TEMPLATE_ROOT)
        mock_exclusion_constraint._create_query_data = mock.MagicMock(return_value={"data": {"schema": "TestSchema",
                                                                                             "table": "TestTable",
                                                                                             "name": "TestName",
                                                                                             "amname": "TestAmname",
                                                                                             "fillfactor": "TestFillfactor"}})
        # If I try to get create script
        result = mock_exclusion_constraint.create_script()
        # The result should be the correct template value
        self.assertTrue('ALTER TABLE "TestSchema"."TestTable"\n    ADD CONSTRAINT "TestName" EXCLUDE USING TestAmname' in result)

    def test_foreign_key_constraint_scripting(self):
        """ Helper function to test create script for foreign_key_constraint """
        # Set up the mocks
        mock_foreign_key_constraint = ForeignKeyConstraint(self.server, "testTable", 'testName')
        mock_foreign_key_constraint._template_root = mock.MagicMock(return_value=ForeignKeyConstraint.TEMPLATE_ROOT)
        mock_foreign_key_constraint._create_query_data = mock.MagicMock(return_value={"data": {"schema": "TestSchema",
                                                                                               "table": "TestTable",
                                                                                               "name": "TestName",
                                                                                               "columns": "TestColumns",
                                                                                               "remote_schema": "TestRemoteSchema",
                                                                                               "remote_table": "TestRemoteTable"}})
        # If I try to get create script
        result = mock_foreign_key_constraint.create_script()
        # The result should be the correct template value
        self.assertTrue('ALTER TABLE "TestSchema"."TestTable"\n    ADD CONSTRAINT "TestName" FOREIGN KEY '
                        '(None\n, None\n, None\n, None\n, None\n, None\n, None\n, None\n, None\n, None\n, None)\n    '
                        'REFERENCES "TestRemoteSchema"."TestRemoteTable"' in result)

    def test_index_constraint_scripting(self):
        """ Helper function to test create script for index_constraint """
        # Set up the mocks
        mock_index_constraint = IndexConstraint(self.server, "testTable", 'testName')
        mock_index_constraint._template_root = mock.MagicMock(return_value=IndexConstraint.TEMPLATE_ROOT)
        mock_index_constraint._create_query_data = mock.MagicMock(return_value={"data": {"schema": "TestSchema",
                                                                                         "table": "TestTable",
                                                                                         "index": "TestIndex",
                                                                                         "name": "TestName",
                                                                                         "fillfactor": "TestFillfactor"}})
        # If I try to get create script
        result = mock_index_constraint.create_script()
        # The result should be the correct template value
        self.assertTrue('ALTER TABLE "TestSchema"."TestTable"\n    ADD CONSTRAINT "TestName"  USING INDEX "TestIndex";' in result)

    def test_rule_scripting(self):
        """ Helper function to test create script for rule """
        # Set up the mocks
        mock_rule = Rule(self.server, "testTable", 'testName')
        mock_rule._template_root = mock.MagicMock(return_value=Rule.TEMPLATE_ROOT)
        mock_rule._create_query_data = mock.MagicMock(return_value={"data": {"name": "TestName",
                                                                             "schema": "TestSchema",
                                                                             "view": "TestView",
                                                                             "event": "TestEvent",
                                                                             "condition": "TestCondition",
                                                                             "statements": "TestStatements"}})
        # If I try to get create script
        result = mock_rule.create_script()
        # The result should be the correct template value
        self.assertTrue('CREATE OR REPLACE RULE "TestName" AS\n    ON TESTEVENT TO "TestSchema"."TestView"\n\n    '
                        'WHERE TestCondition\n\n    DO\n\n\n\nTestStatements;' in result)

    def test_trigger_scripting(self):
        """ Helper function to test create script for trigger """
        # Set up the mocks
        mock_trigger = Trigger(self.server, "testTable", 'testName')
        mock_trigger._template_root = mock.MagicMock(return_value=Trigger.TEMPLATE_ROOT)
        mock_trigger._create_query_data = mock.MagicMock(return_value={"data": {"name": "TestName",
                                                                                "evnt_insert": "TestInsertEvent",
                                                                                "tfunction": "TestFunction",
                                                                                "table": "TestTable"}})
        # If I try to get create script
        result = mock_trigger.create_script()
        # The result should be the correct template value
        self.assertTrue('CREATE TRIGGER "TestName"\n\n     INSERT\n\n\n    ON "TestTable"\n\n    '
                        'FOR EACH STATEMENT\n\n\n    EXECUTE PROCEDURE TestFunction();' in result)
=======
    def test_index_scripting(self):
        """ Helper function to test create script for index """
        # Set up the mocks
        mock_index = Index(self.server, "testTable", 'testName')
        mock_index._template_root = mock.MagicMock(return_value=Index.TEMPLATE_ROOT)
        mock_index._create_query_data = mock.MagicMock(return_value={"data": {"name": "TestName",
                                                                              "schema": "TestSchema",
                                                                              "table": "TestTable"}})
        # If I try to get create script
        result = mock_index.create_script()
        # The result should be the correct template value
        self.assertTrue('CREATE INDEX "TestName"\n    ON "TestSchema"."TestTable"' in result)
>>>>>>> 7e8d8a2c

    # Helper functions ##################################################################
    def _as_node_collection(self, object_list: List[Any]) -> NodeCollection[Any]:
        return NodeCollection(lambda: object_list)

    def _verify_create_script(self, object_metadata: ObjectMetadata, expected_contents: List[str]):
        # If I try to get create script
        result: str = self.scripter.script(scripter.ScriptOperation.CREATE, object_metadata)
        # The result should be the correct template value
        for expected in expected_contents:
            self.assertTrue(expected in result)

    def _verify_update_script(self, object_metadata: ObjectMetadata, expected_contents: List[str]):
        result: str = self.scripter.script(scripter.ScriptOperation.UPDATE, object_metadata)
        for expected in expected_contents:
            self.assertTrue(expected in result)

    def _verify_delete_script(self, object_metadata: ObjectMetadata, expected_contents: List[str]):
        result: str = self.scripter.script(scripter.ScriptOperation.DELETE, object_metadata)
        for expected in expected_contents:
            self.assertTrue(expected in result)<|MERGE_RESOLUTION|>--- conflicted
+++ resolved
@@ -8,11 +8,7 @@
 import unittest
 from unittest import mock
 
-<<<<<<< HEAD
-from pgsmo import Table, DataType, Schema, Server, Column, CheckConstraint, ExclusionConstraint, ForeignKeyConstraint, IndexConstraint, Rule, Trigger
-=======
-from pgsmo import Table, DataType, Schema, Server, Column, Index
->>>>>>> 7e8d8a2c
+from pgsmo import Table, DataType, Schema, Server, Column, CheckConstraint, ExclusionConstraint, ForeignKeyConstraint, IndexConstraint, Rule, Trigger, Index
 from pgsmo.objects.node_object import NodeCollection
 from pgsqltoolsservice.metadata.contracts.object_metadata import ObjectMetadata
 import pgsqltoolsservice.scripting.scripter as scripter
@@ -195,7 +191,6 @@
         # The result should be the correct template value
         self.assertTrue('ALTER TABLE "TestSchema"."TestTable"\n    ADD COLUMN "TestName" \n\n"TestDatatype"' in result)
 
-<<<<<<< HEAD
     def test_check_constraint_scripting(self):
         """ Helper function to test create script for check_constraint """
         # Set up the mocks
@@ -289,7 +284,7 @@
         # The result should be the correct template value
         self.assertTrue('CREATE TRIGGER "TestName"\n\n     INSERT\n\n\n    ON "TestTable"\n\n    '
                         'FOR EACH STATEMENT\n\n\n    EXECUTE PROCEDURE TestFunction();' in result)
-=======
+
     def test_index_scripting(self):
         """ Helper function to test create script for index """
         # Set up the mocks
@@ -302,7 +297,6 @@
         result = mock_index.create_script()
         # The result should be the correct template value
         self.assertTrue('CREATE INDEX "TestName"\n    ON "TestSchema"."TestTable"' in result)
->>>>>>> 7e8d8a2c
 
     # Helper functions ##################################################################
     def _as_node_collection(self, object_list: List[Any]) -> NodeCollection[Any]:
