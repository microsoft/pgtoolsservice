# --------------------------------------------------------------------------------------------
# Copyright (c) Microsoft Corporation. All rights reserved.
# Licensed under the MIT License. See License.txt in the project root for license information.
# --------------------------------------------------------------------------------------------


import unittest
from queue import Queue
from unittest import mock
import tests.utils as utils
from unittest.mock import patch

from pgsqltoolsservice.utils import constants
from pgsqltoolsservice.edit_data.edit_data_service import EditDataService
from tests.mocks.service_provider_mock import ServiceProviderMock
<<<<<<< HEAD
from pgsqltoolsservice.edit_data.contracts import (
    UpdateCellRequest, CreateRowRequest, SessionOperationRequest, DeleteRowRequest, RevertCellRequest,
    RevertRowRequest, EditCommitRequest, DisposeRequest
)
import tests.utils as utils
=======
from pgsqltoolsservice.edit_data.contracts import UpdateCellRequest, InitializeEditParams
from pgsqltoolsservice.hosting.json_message import JSONRPCMessage
from pgsqltoolsservice.hosting import RequestContext
from pgsqltoolsservice.connection import ConnectionService
from pgsqltoolsservice.query_execution.query_execution_service import QueryExecutionService
>>>>>>> aa0ae301


class TestEditDataService(unittest.TestCase):

    def setUp(self):
        self._service_under_test = EditDataService()
<<<<<<< HEAD
        self._mock_connection = mock.MagicMock()
        self._service_provider = ServiceProviderMock({'query_execution': {}, 'connection': self._mock_connection})
=======
        self._service_provider = ServiceProviderMock({'query_execution': {}})

        self.cursor = utils.MockCursor(None)
        self.connection = utils.MockConnection(cursor=self.cursor)
        self.cursor.connection = self.connection
        self.connection_service = ConnectionService()
        self.connection_service.get_connection = mock.Mock(return_value=self.connection)
        self.query_execution_service = QueryExecutionService()
        self._service_provider._services = {constants.CONNECTION_SERVICE_NAME: self.connection_service,
                                            constants.QUERY_EXECUTION_SERVICE_NAME: self.query_execution_service}
        self._service_provider._is_initialized = True

>>>>>>> aa0ae301
        self._service_under_test.register(self._service_provider)

        # self._connection = MockConnection({"port": "8080", "host": "test", "dbname": "test"})
        self._initialize_edit_request = InitializeEditParams()

        self._initialize_edit_request.schema_name = 'public'
        self._initialize_edit_request.object_name = 'Employee'
        self._initialize_edit_request.object_type = 'Table'
        self._initialize_edit_request.owner_uri = 'testuri'

    @patch('pgsqltoolsservice.edit_data.edit_data_service.DataEditorSession')
    def test_initialization(self, mockdataeditorsession):
        queue = Queue()
        message = JSONRPCMessage.from_dictionary({'id': '123', 'method': 'edit/initialize', 'params': {}})
        request_context = RequestContext(message, queue)
        self._service_under_test._edit_initialize(request_context, self._initialize_edit_request)
        mockdataeditorsession.assert_called()

    def test_register_should_initlialize_states(self):
        self.assertEqual(self._service_under_test._service_provider, self._service_provider)
        self.assertEqual(self._service_under_test._logger, self._service_provider.logger)

    def test_register_should_log_service_initialized(self):
        self._service_provider.logger.info.assert_called_with('Edit data service successfully initialized')

    def test_register_should_set_request_handler_for_service_actions(self):
        self._service_provider.server.set_request_handler.assert_called()

    def test_update_cell_with_no_active_session(self):

        update_cell_request = UpdateCellRequest()
        update_cell_request.owner_uri = 'test_owner_uri'

        request_context = utils.MockRequestContext()

        with self.assertRaises(KeyError):
            self._service_under_test._update_cell(request_context, update_cell_request)

    def test_update_cell_with_active_session(self):

        request = UpdateCellRequest()
        request.owner_uri = 'test_owner_uri'
        request.row_id = 1
        request.column_id = 1
        request.new_value = 'Updates'

        self._validate_row_operations(
            self._service_under_test._update_cell, 'update_cell', request,
            request.row_id, request.column_id, request.new_value)

    def test_create_row_operation(self):

        request = CreateRowRequest()
        request.owner_uri = 'test_owner_uri'

        self._validate_row_operations(self._service_under_test._create_row, 'create_row', request, None)

    def test_delete_row_operation(self):

        request = DeleteRowRequest()
        request.owner_uri = 'test_owner_uri'
        request.row_id = 1

        self._validate_row_operations(self._service_under_test._delete_row, 'delete_row', request, request.row_id)

    def test_revert_row_operation(self):

        request = RevertRowRequest()
        request.owner_uri = 'test_owner_uri'
        request.row_id = 1

        self._validate_row_operations(self._service_under_test._revert_row, 'revert_row', request, request.row_id)

    def test_revert_cell_operation(self):

        request = RevertCellRequest()
        request.owner_uri = 'test_owner_uri'
        request.row_id = 1
        request.column_id = 1

        self._validate_row_operations(self._service_under_test._revert_cell, 'revert_cell', request, request.row_id, request.column_id)

    def test_dispose_when_edit_session_available(self):
        request_context = utils.MockRequestContext()
        edit_session = mock.MagicMock()

        request = DisposeRequest()
        request.owner_uri = 'owner_uri'

        self._service_under_test._active_sessions[request.owner_uri] = edit_session

        self._service_under_test._dispose(request_context, request)

        self.assertEqual(0, len(self._service_under_test._active_sessions))

    def test_dispose_when_edit_session_is_not_available(self):
        request_context = utils.MockRequestContext()

        request = DisposeRequest()
        request.owner_uri = 'owner_uri'

        self._service_under_test._dispose(request_context, request)

        self.assertEqual(request_context.last_error_message, 'Edit data session not found')

    def test_commit_when_edit_session_is_not_available(self):
        request_context = utils.MockRequestContext()

        request = EditCommitRequest()
        request.owner_uri = 'owner_uri'

        edit_session = mock.MagicMock()
        self._service_under_test._active_sessions[request.owner_uri] = edit_session

        self._service_under_test._edit_commit(request_context, request)

        args = edit_session.commit_edit.call_args[0]

        success_callback = args[1]

        success_callback()

        request_context.send_response.assert_called_once()

        failure_callback = args[2]

        error_message = 'Test error'

        failure_callback(error_message)

        self.assertEqual(error_message, request_context.last_error_message)

    def _validate_row_operations(self, handler, edit_session_method_name: str, request_params: SessionOperationRequest, *args):

        request_context = utils.MockRequestContext()
        edit_session = mock.MagicMock()
        self._service_under_test._active_sessions[request_params.owner_uri] = edit_session

        handler(request_context, request_params)

        edit_session_call = getattr(edit_session, edit_session_method_name)

        edit_session_call.assert_called_once()

        actual_call_args = edit_session_call.call_args[0]

        for index, arg in enumerate(args):
            if arg is not None:
                self.assertEqual(arg, actual_call_args[index])

    def test_edit_initialize(self):
        request_context = utils.MockRequestContext()
        params = None

        edit_session = mock.MagicMock()
        edit_session._edit_initialize(request_context, params)
        edit_session._edit_initialize.assert_called()


if __name__ == '__main__':
    unittest.main()<|MERGE_RESOLUTION|>--- conflicted
+++ resolved
@@ -13,30 +13,22 @@
 from pgsqltoolsservice.utils import constants
 from pgsqltoolsservice.edit_data.edit_data_service import EditDataService
 from tests.mocks.service_provider_mock import ServiceProviderMock
-<<<<<<< HEAD
 from pgsqltoolsservice.edit_data.contracts import (
     UpdateCellRequest, CreateRowRequest, SessionOperationRequest, DeleteRowRequest, RevertCellRequest,
-    RevertRowRequest, EditCommitRequest, DisposeRequest
+    RevertRowRequest, EditCommitRequest, DisposeRequest, InitializeEditParams
 )
-import tests.utils as utils
-=======
-from pgsqltoolsservice.edit_data.contracts import UpdateCellRequest, InitializeEditParams
 from pgsqltoolsservice.hosting.json_message import JSONRPCMessage
 from pgsqltoolsservice.hosting import RequestContext
 from pgsqltoolsservice.connection import ConnectionService
 from pgsqltoolsservice.query_execution.query_execution_service import QueryExecutionService
->>>>>>> aa0ae301
 
 
 class TestEditDataService(unittest.TestCase):
 
     def setUp(self):
         self._service_under_test = EditDataService()
-<<<<<<< HEAD
         self._mock_connection = mock.MagicMock()
         self._service_provider = ServiceProviderMock({'query_execution': {}, 'connection': self._mock_connection})
-=======
-        self._service_provider = ServiceProviderMock({'query_execution': {}})
 
         self.cursor = utils.MockCursor(None)
         self.connection = utils.MockConnection(cursor=self.cursor)
@@ -48,7 +40,6 @@
                                             constants.QUERY_EXECUTION_SERVICE_NAME: self.query_execution_service}
         self._service_provider._is_initialized = True
 
->>>>>>> aa0ae301
         self._service_under_test.register(self._service_provider)
 
         # self._connection = MockConnection({"port": "8080", "host": "test", "dbname": "test"})
