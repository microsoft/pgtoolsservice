# --------------------------------------------------------------------------------------------
# Copyright (c) Microsoft Corporation. All rights reserved.
# Licensed under the MIT License. See License.txt in the project root for license information.
# --------------------------------------------------------------------------------------------

"""Module containing the logic to set up integration tests with a database connection"""

import functools
import json
import os
from typing import List
import uuid

import psycopg2


def integration_test(min_version=None, max_version=None):
    """
    Decorator used to indicate that a test is an integration test, giving it a connection

    :param min_version: The minimum server version, as an integer, for running the test (e.g. 90600 for 9.6.0)
    :param max_version: The maximum server version, as an integer, for running the test (e.g. 90600 for 9.6.0)
    """

    # If the decorator is called without parentheses, the first argument will actually be the test function
    test_function = None
    if callable(min_version):
        test_function = min_version
        min_version = None

    def integration_test_internal(test):
        @functools.wraps(test)
        def new_test(*args):
            _ConnectionManager.current_test_is_integration_test = True
            try:
                _ConnectionManager.run_test(test, min_version, max_version, *args)
            finally:
                _ConnectionManager.current_test_is_integration_test = False
                _ConnectionManager.drop_test_databases()
        new_test.is_integration_test = True
        new_test.__name__ = test.__name__
        return new_test

    return integration_test_internal if test_function is None else integration_test_internal(test_function)


def get_connection_details() -> dict:
    """
    Get connection details that can be used in integration tests. These details are formatted as a
    dictionary of key-value pairs that can be passed directly to psycopg2.connect as parameters.
    """
    return _ConnectionManager.get_test_connection_details()


def create_extra_test_database() -> str:
    """
    Create an extra database for the current test and return its name. The database will
    automatically be dropped at the end of the test.
    """
    return _ConnectionManager.create_extra_database()


# Indicate that nose should not treat these functions as their own tests
integration_test.__test__ = False
create_extra_test_database.__test__ = False


class _ConnectionManager:
    current_test_is_integration_test: bool = False
    _maintenance_connections: List[psycopg2.extensions.connection] = []
    _current_test_connection_detail_list: List[dict] = None
    _in_progress_test_index: int = None
    _extra_databases: List[str] = []

    @classmethod
    def get_test_connection_details(cls):
        if not cls.current_test_is_integration_test or cls._in_progress_test_index is None:
            raise RuntimeError('get_connection_details can only be called from tests with an integration_test decorator')
        # Return a copy of the test connection details dictionary
        return dict(cls._current_test_connection_detail_list[cls._in_progress_test_index])

    @classmethod
    def create_extra_database(cls) -> str:
        maintenance_connection = cls._maintenance_connections[cls._in_progress_test_index]
        db_name = 'test' + uuid.uuid4().hex
        with maintenance_connection.cursor() as cursor:
            cursor.execute('CREATE DATABASE ' + db_name)
        cls._extra_databases.append(db_name)
        return db_name

    @classmethod
    def run_test(cls, test, min_version, max_version, *args):
        cls._create_test_databases()
        needs_setup = False
        for index, details in enumerate(cls._current_test_connection_detail_list):
            cls._in_progress_test_index = index
            server_version = cls._maintenance_connections[index].server_version
            if min_version is not None and server_version < min_version or max_version is not None and server_version > max_version:
                continue
            try:
                if needs_setup:
                    args[0].setUp()
                test(*args)
                args[0].tearDown()
                needs_setup = True
            except Exception as e:
                host = details['host']
                server_version = cls._maintenance_connections[index].server_version
                raise RuntimeError(f'Test failed while executing on server {index + 1} (host: {host}, version: {server_version})') from e

    @classmethod
    def _open_maintenance_connections(cls):
        config_list = cls._get_connection_configurations()
        cls._maintenance_connections = []
        cls._current_test_connection_detail_list = []
        for config_dict in config_list:
            connection = psycopg2.connect(**config_dict)
            cls._maintenance_connections.append(connection)
            connection.autocommit = True
            config_dict['dbname'] = None
            cls._current_test_connection_detail_list.append(config_dict)

    @staticmethod
    def _get_connection_configurations() -> dict:
        config_file_name = 'config.json'
        current_folder = os.path.dirname(os.path.realpath(__file__))
        config_path = os.path.join(current_folder, config_file_name)
        if not os.path.exists(config_path):
            config_path += '.txt'
        print(f"config_path: {config_path}")
        print(f"config_exists: {os.path.exists(config_path)}")
        print(f"config_size: {os.path.getsize(config_path)}")

        if not os.path.exists(config_path):
            raise RuntimeError(f'No test config file found at {config_path}')
        
<<<<<<< HEAD
        with open(config_path,  encoding='utf-8-sig') as f:
=======
        with open(config_path, encoding='utf-8') as f:
>>>>>>> 5a9a4cfd
            json_content = f.read()
            print(json_content)
            config_list = json.loads(json_content)
            print(config_list)

        if not isinstance(config_list, list):
            config_list = [config_list]

        return config_list

    @classmethod
    def _create_test_databases(cls) -> None:
        db_name = 'test' + uuid.uuid4().hex
        if not cls._maintenance_connections:
            cls._open_maintenance_connections()
        for index, connection in enumerate(cls._maintenance_connections):
            with connection.cursor() as cursor:
                cursor.execute('CREATE DATABASE ' + db_name)
            cls._current_test_connection_detail_list[index]['dbname'] = db_name

    @classmethod
    def drop_test_databases(cls) -> None:
        if not cls._current_test_connection_detail_list:
            return
        for index, details in enumerate(cls._current_test_connection_detail_list):
            try:
                db_name = details['dbname']
                with cls._maintenance_connections[index].cursor() as cursor:
                    cls._drop_database(db_name, cursor)
                    for extra_db_name in cls._extra_databases:
                        cls._drop_database(extra_db_name, cursor)
                    cls._extra_databases = []
            except Exception:
                pass
        for details in cls._current_test_connection_detail_list:
            details['dbname'] = None

    @staticmethod
    def _drop_database(db_name, cursor):
        try:
            cursor.execute('SELECT pg_terminate_backend(pid) FROM pg_stat_activity WHERE datname = (%s)', (db_name,))
            cursor.execute('DROP DATABASE ' + db_name)
        except Exception:
            pass<|MERGE_RESOLUTION|>--- conflicted
+++ resolved
@@ -133,12 +133,8 @@
 
         if not os.path.exists(config_path):
             raise RuntimeError(f'No test config file found at {config_path}')
-        
-<<<<<<< HEAD
+
         with open(config_path,  encoding='utf-8-sig') as f:
-=======
-        with open(config_path, encoding='utf-8') as f:
->>>>>>> 5a9a4cfd
             json_content = f.read()
             print(json_content)
             config_list = json.loads(json_content)
