--- conflicted
+++ resolved
@@ -422,12 +422,9 @@
             self.request_context.send_response.side_effect = real_send_response
             self.query_execution_service._handle_cancel_query_request(self.request_context, cancel_params)
 
-<<<<<<< HEAD
-=======
         # Set the send_response method to have a side effect of cancelling the query, so that when we send the empty
         # response for starting the query, the query gets canceled. The side effect also resets send_response to its
         # normal behavior, so that the response to the cancel query request does not try to cancel the query again.
->>>>>>> c63502f8
         self.request_context.send_response = mock.Mock(side_effect=cancel_before_execute_side_effect)
 
         # If we start the execute query request handler with a cancel query request before the query execution
@@ -541,8 +538,6 @@
         self.assertEqual(result_subset.rows[1][0].display_value, str(batch_rows[2][0]))
         self.assertEqual(result_subset.rows[1][1].display_value, str(batch_rows[2][1]))
 
-<<<<<<< HEAD
-=======
     def test_time(self):
         """Test to see that the start, end, and execution times are properly set"""
 
@@ -654,7 +649,6 @@
         # is the query string to cancel the ongoing query
         self.assertEqual(self.cursor_cancel.execute.call_args_list[0][0][0], CANCELATION_QUERY)
 
->>>>>>> c63502f8
     def test_execution_error_rolls_back_transaction(self):
         """Test that a query execution error in the middle of a transaction causes that transaction to roll back"""
         # Set up the cursor to throw an error when executing and the connection to indicate that a transaction is open
@@ -746,7 +740,6 @@
         # And the query is marked as executed
         self.assertIs(self.query.execution_state, ExecutionState.EXECUTED)
 
-<<<<<<< HEAD
     def test_batch_selections_with_initial_selection(self):
         """Test that the query sets up batch objects with correct selection information"""
         full_query = '''select * from t1;
@@ -792,8 +785,6 @@
         for index, batch in enumerate(query.batches):
             self.assertEqual(_tuple_from_selection_data(batch.selection), expected_selections[index])
 
-=======
->>>>>>> c63502f8
 
 def get_execute_string_params() -> ExecuteStringParams:
     """Get a simple ExecutestringParams"""
