--- conflicted
+++ resolved
@@ -18,15 +18,10 @@
     ExecuteDocumentSelectionParams, ExecuteStringParams, SelectionData, QueryCancelParams)
 from pgsqltoolsservice.utils import constants
 from pgsqltoolsservice.hosting import JSONRPCServer, ServiceProvider, IncomingMessageConfiguration
-<<<<<<< HEAD
-from pgsqltoolsservice.query_execution.contracts import DbColumn, MESSAGE_NOTIFICATION, ResultSetSubset
-from pgsqltoolsservice.query_execution.batch import Batch, ExecutionState
-=======
 from pgsqltoolsservice.query_execution.contracts import (
     DbColumn, MESSAGE_NOTIFICATION, ResultSetSubset, SubsetParams, BATCH_COMPLETE_NOTIFICATION,
     BATCH_START_NOTIFICATION, QUERY_COMPLETE_NOTIFICATION, RESULT_SET_COMPLETE_NOTIFICATION)
-from pgsqltoolsservice.query_execution.batch import Batch
->>>>>>> 5ac570ca
+from pgsqltoolsservice.query_execution.batch import Batch, ExecutionState
 from pgsqltoolsservice.query_execution.result_set import ResultSet
 from pgsqltoolsservice.hosting import RequestContext
 import tests.utils as utils
@@ -405,7 +400,6 @@
         # Make sure that the whole first message consists of the notices, as expected
         self.assertEqual(notices_str, call_params_list[0].message.message)
 
-<<<<<<< HEAD
     def test_cancel_query_during_query_execution(self):
         """
         Test that we handle query cancellation requests correctly
@@ -526,7 +520,6 @@
         self.assertEqual(batch.execution_state, ExecutionState.EXECUTED)
         self.connection.commit.assert_called_once()
         self.connection.rollback.assert_not_called()
-=======
     def test_query_execution(self):
         """Test that query execution sends the proper response/notices to the client"""
         # Set up params that are sent as part of a query execution request
@@ -584,7 +577,6 @@
         self.assertEqual(result_subset.rows[0][1].display_value, str(batch_rows[1][1]))
         self.assertEqual(result_subset.rows[1][0].display_value, str(batch_rows[2][0]))
         self.assertEqual(result_subset.rows[1][1].display_value, str(batch_rows[2][1]))
->>>>>>> 5ac570ca
 
 
 def get_execute_string_params() -> ExecuteStringParams:
