# --------------------------------------------------------------------------------------------
# Copyright (c) Microsoft Corporation. All rights reserved.
# Licensed under the MIT License. See License.txt in the project root for license information.
# --------------------------------------------------------------------------------------------

"""Module for testing the query execution service"""

import unittest
from unittest import mock
from typing import List, Dict  # noqa

import psycopg2
from dateutil import parser

from pgsqltoolsservice.connection import ConnectionService
from pgsqltoolsservice.connection.contracts.common import ConnectionType
from pgsqltoolsservice.query_execution.query_execution_service import QueryExecutionService, CANCELATION_QUERY, NO_QUERY_MESSAGE
from pgsqltoolsservice.query_execution.contracts import (
    ExecuteDocumentSelectionParams, ExecuteStringParams, SelectionData, ExecuteRequestParamsBase)
from pgsqltoolsservice.utils import constants
from pgsqltoolsservice.hosting import JSONRPCServer, ServiceProvider, IncomingMessageConfiguration
from pgsqltoolsservice.query_execution.contracts import (
    DbColumn, MESSAGE_NOTIFICATION, ResultSetSubset, SubsetParams, BATCH_COMPLETE_NOTIFICATION,
    BATCH_START_NOTIFICATION, QUERY_COMPLETE_NOTIFICATION, RESULT_SET_COMPLETE_NOTIFICATION,
    QueryCancelResult, QueryDisposeParams)
from pgsqltoolsservice.query_execution.batch import Batch
from pgsqltoolsservice.query_execution.query import Query, ExecutionState
from pgsqltoolsservice.query_execution.result_set import ResultSet
import tests.utils as utils


class TestQueryService(unittest.TestCase):
    """Methods for testing the query execution service"""

    def setUp(self):
        """Set up mock objects for testing the query execution service.
        Ran before each unit test.
        """
        self.cursor = utils.MockCursor(None)
        self.connection = utils.MockConnection(cursor=self.cursor)
        self.cursor.connection = self.connection
        self.connection_service = ConnectionService()
        self.query_execution_service = QueryExecutionService()
        self.service_provider = ServiceProvider(None, {})
        self.service_provider._services = {constants.CONNECTION_SERVICE_NAME: self.connection_service}
        self.service_provider._is_initialized = True
        self.query_execution_service._service_provider = self.service_provider
        self.request_context = utils.MockRequestContext()

        self.cursor_cancel = utils.MockCursor(None)
        self.connection_cancel = utils.MockConnection(cursor=self.cursor_cancel)
        self.cursor_cancel.connection = self.connection_cancel

        def connection_side_effect(owner_uri: str, connection_type: ConnectionType):
            if connection_type is ConnectionType.QUERY_CANCEL:
                return self.connection_cancel
            else:
                return self.connection

        self.connection_service.get_connection = mock.Mock(side_effect=connection_side_effect)

    def test_initialization(self):
        # Setup: Create a capabilities service with a mocked out service
        # provider
        mock_server_set_request = mock.MagicMock()
        mock_server = JSONRPCServer(None, None)
        mock_server.set_request_handler = mock_server_set_request
        mock_service_provider = ServiceProvider(mock_server, {}, None)
        service = QueryExecutionService()

        # If: I initialize the service
        service.register(mock_service_provider)

        # Then:
        # ... There should have been request handlers set
        mock_server_set_request.assert_called()

        # ... Each mock call should have an IncomingMessageConfig and a function pointer
        for mock_call in mock_server_set_request.mock_calls:
            self.assertIsInstance(
                mock_call[1][0], IncomingMessageConfiguration)
            self.assertTrue(callable(mock_call[1][1]))

    def test_get_query_full(self):
        """Test getting a query for a URI from the entire file"""
        # Set up the service and the query
        query_execution_service = QueryExecutionService()
        params = ExecuteStringParams()
        params.query = 'select version()'
        # If I try to get a query using ExecuteStringParams
        result = query_execution_service._get_query_text_from_execute_params(params)
        # Then the retrieved query should be the same as the one on the params object
        self.assertEqual(result, params.query)

    def test_get_query_selection(self):
        """Test getting a query for a URI from a selection"""
        # Set up the query execution service with a mock workspace service
        query_execution_service = QueryExecutionService()
        query = 'select version()'
        mock_workspace_service = mock.Mock()
        mock_workspace_service.get_text = mock.Mock(return_value=query)
        query_execution_service._service_provider = {constants.WORKSPACE_SERVICE_NAME: mock_workspace_service}

        # Execute the query and verify that the workspace service's get_text
        # method was called
        # Set up the query params as an ExecuteDocumentSelectionParams object
        selection_data = SelectionData()
        selection_data.start_line = 0
        selection_data.start_column = 0
        selection_data.end_line = 0
        selection_data.end_column = 14
        params = ExecuteDocumentSelectionParams()
        params.owner_uri = 'test_uri'
        params.selection_data = selection_data

        # If I try to get a query using ExecuteDocumentSelectionParams
        result = query_execution_service._get_query_text_from_execute_params(params)

        # Then the query execution service calls the workspace service to get the query text
        mock_workspace_service.get_text.assert_called_once_with(params.owner_uri, mock.ANY)
        self.assertEqual(result, query)

    def test_get_query_selection_none(self):
        """Test getting a query for a URI from a selection when the selection is None (for the whole file)"""
        # Set up the query execution service with a mock workspace service
        query_execution_service = QueryExecutionService()
        query = 'select version()'
        mock_workspace_service = mock.Mock()
        mock_workspace_service.get_text = mock.Mock(return_value=query)
        query_execution_service._service_provider = {
            constants.WORKSPACE_SERVICE_NAME: mock_workspace_service}

        # Execute the query and verify that the workspace service's get_text
        # method was called
        # Set up the query params as an ExecuteDocumentSelectionParams object
        params = ExecuteDocumentSelectionParams()
        params.owner_uri = 'test_uri'
        params.selection_data = None

        # If I try to get a query using ExecuteDocumentSelectionParams
        result = query_execution_service._get_query_text_from_execute_params(params)

        # Then the query execution service calls the workspace service to get
        # the query text
        mock_workspace_service.get_text.assert_called_once_with(params.owner_uri, None)
        self.assertEqual(result, query)

    def test_query_request_invalid_uri(self):
        """Test handling a query request when the request has an invalid owner URI"""
        # Set up the query execution service and a connection service that has no known URIs
        self.service_provider._services = {constants.CONNECTION_SERVICE_NAME: ConnectionService()}
        params = get_execute_string_params()

        # If I try to handle a query request with an invalid owner URI
        self.query_execution_service._handle_execute_query_request(self.request_context, params)

        # Then it responds with an error instead of a regular response
        self.request_context.send_unhandled_error_response.assert_called_once()
        self.request_context.send_response.assert_not_called()

    def test_query_request_error_handling(self):
        """Test handling a query request that fails when the query is executed"""
        # Set up the query execution service and a connection service with a mock connection that
        # has a cursor that always throws an error when executing
        self.cursor.execute = mock.Mock(side_effect=psycopg2.DatabaseError())
        params = get_execute_string_params()

        # If I handle a query that raises an error when executed
        self.query_execution_service._handle_execute_query_request(self.request_context, params)
        self.query_execution_service.owner_to_thread_map[params.owner_uri].join()

        # Then the transaction gets rolled back, the cursor gets closed, and an error notification gets sent
        self.cursor.close.assert_called_once()
        self.request_context.send_notification.assert_called()

        notification_calls = self.request_context.send_notification.mock_calls
        # Get the message params for all message notifications that were sent
        call_params_list = [call[1][1] for call in notification_calls if call[1][0] == MESSAGE_NOTIFICATION]
        # Assert that at least one message notification was sent and that it was an error message
        self.assertGreater(len(call_params_list), 0)
        for call_params in call_params_list:
            self.assertTrue(call_params.message.is_error)

    def test_query_request_response(self):
        """Test that a response is sent when handling a query request"""
        params = get_execute_string_params()

        # If I handle a query
        try:
            self.query_execution_service._handle_execute_query_request(self.request_context, params)
            self.query_execution_service.owner_to_thread_map[params.owner_uri].join()
        except BaseException:            # This test doesn't mock enough to actually execute the query
            pass

        # Then there should have been a response sent to my request
        self.request_context.send_error.assert_not_called()
        self.request_context.send_response.assert_called_once()

    def test_result_set_subset(self):
        """
        Test for proper generation of ResultSetSubset
        that is part of query/subset response payload
        """
        query_results: Dict[str, Query] = {}
        owner_uri = "untitled"
        query_results[owner_uri] = Query(owner_uri, '')
        batch_ordinal = 0
        result_ordinal = 0
        rows = [("Result1", 53, 2.57), ("Result2", None, "foobar")]
        query_results[owner_uri].batches.append(Batch(batch_ordinal, SelectionData(), False))
        query_results[owner_uri].batches[batch_ordinal].result_set = ResultSet(result_ordinal, batch_ordinal, None, len(rows), rows)

        result_rows = query_results[owner_uri].batches[batch_ordinal].result_set.rows
        results_size = len(result_rows)
        result_set_subset = ResultSetSubset(query_results, owner_uri, batch_ordinal,
                                            result_ordinal, 0, results_size)

        row_size = 3
        self.assertEquals(results_size, result_set_subset.row_count)
        db_cell_values = result_set_subset.rows
        values_len = len(db_cell_values)
        self.assertEqual(values_len, results_size)

        # Check that the DbColumn[][] is generated correctly
        for row_index in range(0, values_len):
            row_len = len(db_cell_values[row_index])
            self.assertEqual(row_len, row_size)
            row = db_cell_values[row_index]
            for column_index in range(0, row_len):
                result_cell = result_rows[row_index][column_index]
                cell = row[column_index]
                self.assertEqual(cell.display_value, None if result_cell is None else str(result_cell))
                self.assertEqual(cell.is_null, result_cell is None)
                self.assertEqual(cell.row_id, row_index)

        # Test that we raise Value Errors when using incorrect indices
        with self.assertRaises(ValueError):
            ResultSetSubset(query_results, owner_uri, -1, result_ordinal, 0, results_size)
        with self.assertRaises(ValueError):
            ResultSetSubset(query_results, owner_uri, 1, result_ordinal, 0, results_size)
        with self.assertRaises(ValueError):
            ResultSetSubset(query_results, owner_uri, batch_ordinal, 500, 0, results_size)
        with self.assertRaises(ValueError):
            ResultSetSubset(query_results, owner_uri, batch_ordinal, -1, 0, results_size)
        with self.assertRaises(ValueError):
            ResultSetSubset(query_results, owner_uri, batch_ordinal, result_ordinal, 0, results_size + 1)
        with self.assertRaises(ValueError):
            ResultSetSubset(query_results, owner_uri, batch_ordinal, result_ordinal, 2, results_size)
        with self.assertRaises(ValueError):
            ResultSetSubset(query_results, owner_uri, batch_ordinal, result_ordinal, -1, results_size)
        with self.assertRaises(ValueError):
            ResultSetSubset(query_results, owner_uri, batch_ordinal, result_ordinal, 0, -1)

    def test_result_set_positive(self):
        """Test that we properly generate the result set"""
        description = [("first", 0, 1, 2, 3, 4, True), ("second", 5, 6, 7, 8, 9, False)]
        test_columns = [DbColumn(0, description[0]), DbColumn(1, description[1])]
        ordinal = 0
        batch_ordinal = 0
        row_count = len(description)

        result_set = ResultSet(ordinal, batch_ordinal, description, row_count, [])
        self.assertEqual(len(test_columns), len(result_set.columns))

        for index in range(0, len(test_columns)):
            self.assertEqual(test_columns[index].__dict__, result_set.columns[index].__dict__)
        self.assertEqual(ordinal, result_set.id)
        self.assertEqual(batch_ordinal, result_set.batch_id)
        self.assertEqual(0, result_set.total_bytes_written)
        self.assertEqual(None, result_set.output_file_name)
        self.assertEqual([], result_set.file_offsets)
        self.assertEqual(0, result_set.special_action.flags)
        self.assertEqual(False, result_set.has_been_read)
        self.assertEqual([], result_set.save_tasks)
        self.assertEqual(None, result_set.is_single_column_xml_json_result_set)
        self.assertEqual(None, result_set.output_file_name)
        self.assertEqual(None, result_set.row_count_override)
        self.assertEqual(row_count, result_set.row_count)
        self.assertEqual([], result_set.rows)

    def test_result_set_column_none_description(self):
        """Test that result set column is empty if description is None.
        Description is None if there were no results for a query
        """
        description = None
        result_set = ResultSet(0, 0, description, 0, [])
        self.assertEqual([], result_set.columns)

    def test_result_set_complete_params(self):
        """Test building parameters for the result set complete notification"""
        # Set up the test with a batch summary and owner uri
        batch = Batch(10, SelectionData(), False)
        batch.has_executed = True
        batch.result_set = ResultSet(1, 10, None, 0, [])
        summary = batch.build_batch_summary()
        owner_uri = 'test_uri'

        # If I build a result set complete response from the summary
        result = self.query_execution_service.build_result_set_complete_params(summary, owner_uri)

        # Then the parameters should have an owner uri and result set summary that matches the ones provided
        self.assertEqual(result.owner_uri, owner_uri)
        self.assertEqual(result.result_set_summary, summary.result_set_summaries[0])

    def test_message_notices_no_error(self):
        """Test to make sure that notices are being sent as part of a message notification"""
        # Set up params that are sent as part of a query execution request
        params = get_execute_string_params()
        # If we handle an execute query request
        self.query_execution_service._handle_execute_query_request(self.request_context, params)
        self.query_execution_service.owner_to_thread_map[params.owner_uri].join()
        # Then we executed the query, closed the cursor, and called fetchall once each.
        # And the connection's notices is set properly
        self.cursor.execute.assert_called_once()
        self.cursor.close.assert_called_once()
        self.cursor.fetchall.assert_called_once()
        self.assertEqual(self.connection.notices, [])

        # Get the message params for all message notifications that were sent
        # call[0] would refer to the name of the notification call. call[1] allows
        # access to the arguments list of the notification call
        notification_calls = self.request_context.send_notification.mock_calls
        call_params_list = [call[1][1] for call in notification_calls if call[1][0] == MESSAGE_NOTIFICATION]

        # Assert that at least one message notification was sent and that there were no errors
        self.assertGreaterEqual(len(call_params_list), 1)
        for param in call_params_list:
            self.assertFalse(param.message.is_error)

        # The first message should have the notices
        expected_notices = ["NOTICE: foo", "DEBUG: bar"]
        subset = ''.join(expected_notices)
        self.assertTrue(subset in call_params_list[0].message.message)

    def test_message_notices_error(self):
        """Test that the notices are being sent as part of messages correctly in the case of
        an error during execution of a query
        """
        # Set up query execution side effect and params sent as part of a QE request
        self.cursor.execute = mock.Mock(side_effect=self.cursor.execute_failure_side_effects)
        params = get_execute_string_params()

        # If we handle an execute query request
        self.query_execution_service._handle_execute_query_request(self.request_context, params)
        self.query_execution_service.owner_to_thread_map[params.owner_uri].join()

        # Then we executed the query, closed the cursor,
        # did not call fetchall(), and cleared the notices
        self.cursor.execute.assert_called_once()
        self.cursor.close.assert_called_once()
        self.cursor.fetchall.assert_not_called()
        self.assertEqual(self.connection.notices, [])

        # Get the message params for all message notifications that were sent
        # call[0] would refer to the name of the notification call. call[1] allows
        # access to the arguments list of the notification call
        notification_calls = self.request_context.send_notification.mock_calls
        call_params_list = [call[1][1] for call in notification_calls if call[1][0] == MESSAGE_NOTIFICATION]

        # Assert that only two message notifications were sent.
        # The first is a message containing only the notifications, where is_error is false
        # The second is the error message, where is_error is true
        expected_notices = ["NOTICE: foo", "DEBUG: bar"]
        self.assertEqual(len(call_params_list), 2)
        self.assertFalse(call_params_list[0].message.is_error)
        self.assertTrue(call_params_list[1].message.is_error)
        notices_str = ''.join(expected_notices)

        # Make sure that the whole first message consists of the notices, as expected
        self.assertEqual(notices_str, call_params_list[0].message.message)

    def test_cancel_query_during_query_execution(self):
        """
        Test that we handle query cancellation requests correctly
        if we receive a cancel request during cursor.execute() call
        """
        execute_params = get_execute_string_params()
        cancel_params = get_execute_request_params()

        def cancel_during_execute_side_effects(*args):
            self.query_execution_service._handle_cancel_query_request(self.request_context, cancel_params)

        # Set up to run cancel query handler during execute() attempt
        self.cursor.execute = mock.Mock(side_effect=cancel_during_execute_side_effects)

        # If we attempt to execute a batch where we get an execute request in the middle of attempted execution
        self.query_execution_service._handle_execute_query_request(self.request_context, execute_params)
        # Wait for query execution worker thread to finish
        self.query_execution_service.owner_to_thread_map[execute_params.owner_uri].join()
        query = self.query_execution_service.query_results['test_uri']

        # Then we must have ran execute for a batch, and executed 'SELECTED pg_cancel_backend(pid)
        # to cancel the query
        self.cursor.execute.assert_called_once()
        self.cursor_cancel.execute.assert_called_once()
        self.assertTrue(isinstance(self.request_context.last_response_params, QueryCancelResult))
        self.assertEqual(self.request_context.last_response_params.messages, None)

        # Check the positional args for the first arg of of the first (and only) call
        # is the query string to cancel the ongoing query
        self.assertEqual(self.cursor_cancel.execute.call_args_list[0][0][0], CANCELATION_QUERY)

        # The batch is also marked as canceled and executed. There should have been no commits and
        # we should have rolled back. During execute_query call,
        self.assertTrue(query.is_canceled)
        self.assertEqual(query.execution_state, ExecutionState.EXECUTED)

    def test_cancel_query_before_query_execution(self):
        """
        Test that we handle query cancellation requests correctly
        if we receive a cancel request before cursor.execute() call
        """
        # Set up params
        execute_params = get_execute_string_params()
        cancel_params = get_execute_request_params()

        # Create a side effect to cancel the query while responding to the query request
        real_send_response = self.request_context.send_response

        def cancel_before_execute_side_effect(*args):
            real_send_response(*args)
            self.request_context.send_response.side_effect = real_send_response
            self.query_execution_service._handle_cancel_query_request(self.request_context, cancel_params)

        # Set the send_response method to have a side effect of cancelling the query, so that when we send the empty
        # response for starting the query, the query gets canceled. The side effect also resets send_response to its
        # normal behavior, so that the response to the cancel query request does not try to cancel the query again.
        self.request_context.send_response = mock.Mock(side_effect=cancel_before_execute_side_effect)

        # If we start the execute query request handler with a cancel query request before the query execution
        self.query_execution_service._handle_execute_query_request(self.request_context, execute_params)
        self.query_execution_service.owner_to_thread_map[execute_params.owner_uri].join()
        query = self.query_execution_service.query_results[execute_params.owner_uri]

        # Then the execute request handler's execute is not called,
        # as well as the cancel query's execute of 'SELECT pg_cancel_backend(pid) is called,
        # but doesn't do anything
        self.cursor.execute.assert_not_called()
        self.cursor_cancel.execute.assert_called_once()
        self.assertTrue(isinstance(self.request_context.last_response_params, QueryCancelResult))
        self.assertEqual(self.request_context.last_response_params.messages, None)
        # Check the positional args for the first arg of of the first (and only) call
        # is the query string to cancel the ongoing query
        self.assertEqual(self.cursor_cancel.execute.call_args_list[0][0][0], CANCELATION_QUERY)

        # The batch should be marked as canceled, the state should be executed, and we should have rolled back
        self.assertTrue(query.is_canceled)
        self.assertEqual(query.execution_state, ExecutionState.EXECUTED)

    def test_cancel_query_after_query_execution(self):
        """
        Test that we handle query cancellation requests correctly
        if we receive a cancel request after cursor.execute() call
        """

        # Set up params
        execute_params = get_execute_string_params()
        cancel_params = get_execute_request_params()

        # If we start the execute query request handler with the cancel query
        # request handled after the execute_query() and cursor.execute() calls
        self.query_execution_service._handle_execute_query_request(self.request_context, execute_params)
        self.query_execution_service.owner_to_thread_map[execute_params.owner_uri].join()
        self.query_execution_service._handle_cancel_query_request(self.request_context, cancel_params)
        query = self.query_execution_service.query_results['test_uri']

        # Then execute() in the execute query handler should have been called and
        # the cancel cursor's execute() should not have been called
        self.cursor.execute.assert_called_once()
        self.cursor_cancel.execute.assert_not_called()
        self.assertTrue(isinstance(self.request_context.last_response_params, QueryCancelResult))
        self.assertIsNotNone(self.request_context.last_response_params.messages)

<<<<<<< HEAD
        # And the query should executed but not canceled.
        self.assertFalse(query.is_canceled)
=======
        # Check the positional args for the first arg of of the first (and only) call
        # is the query string to cancel the ongoing query
        self.assertEqual(self.cursor_cancel.execute.call_args_list[0][0][0], CANCELATION_QUERY)

        # And the query should be in a canceled and executed stated. The connection should have committed as well
        self.assertTrue(query.is_canceled)
>>>>>>> 3b733439
        self.assertEqual(query.execution_state, ExecutionState.EXECUTED)

    def test_query_execution(self):
        """Test that query execution sends the proper response/notices to the client"""
        # Set up params that are sent as part of a query execution request
        params = get_execute_string_params()

        # If we handle an execute query request
        self.query_execution_service._handle_execute_query_request(self.request_context, params)
        self.query_execution_service.owner_to_thread_map[params.owner_uri].join()

        # Then we executed the query, closed the cursor, and called fetchall once each.
        self.cursor.execute.assert_called_once()
        self.cursor.close.assert_called_once()
        self.cursor.fetchall.assert_called_once()

        # And we sent a response to the initial query, along with notifications for
        # query/batchStart, query/resultSetComplete, query/message, query/batchComplete,
        # and query/complete
        self.request_context.send_response.assert_called_once_with({})
        notification_calls = self.request_context.send_notification.mock_calls
        call_methods_list = [call[1][0] for call in notification_calls]
        self.assertEqual(call_methods_list.count(BATCH_START_NOTIFICATION), 1)
        self.assertEqual(call_methods_list.count(RESULT_SET_COMPLETE_NOTIFICATION), 1)
        self.assertGreaterEqual(call_methods_list.count(MESSAGE_NOTIFICATION), 1)
        self.assertEqual(call_methods_list.count(BATCH_COMPLETE_NOTIFICATION), 1)
        self.assertEqual(call_methods_list.count(QUERY_COMPLETE_NOTIFICATION), 1)

    def test_handle_subset_request(self):
        """Test that the query execution service handles subset requests correctly"""
        # Set up the test with the proper parameters and query results
        params = SubsetParams.from_dict({
            'owner_uri': 'test_uri',
            'batch_index': 2,
            'result_set_index': 0,
            'rows_start_index': 1,
            'rows_count': 2
        })
        batch = Batch(2, SelectionData(), False)
        batch_rows = [(1, 2), (3, 4), (5, 6)]
        batch.result_set = ResultSet(0, 0, {}, 3, batch_rows)
        test_query = Query(params.owner_uri, '')
        test_query.batches = [Batch(0, SelectionData(), False), Batch(1, SelectionData(), False), batch]
        other_query = Query('some_other_uri', '')
        other_query.batches = [Batch(3, SelectionData(), False)]
        self.query_execution_service.query_results = {
            test_query.owner_uri: test_query,
            other_query.owner_uri: other_query
        }

        # If I call the subset request handler
        self.query_execution_service._handle_subset_request(self.request_context, params)

        # Then the response should match the subset we requested
        response = self.request_context.last_response_params
        result_subset = response.result_subset
        self.assertEqual(len(result_subset.rows), params.rows_count)
        self.assertEqual(result_subset.row_count, params.rows_count)
        self.assertEqual(len(result_subset.rows[0]), 2)
        self.assertEqual(len(result_subset.rows[1]), 2)
        self.assertEqual(result_subset.rows[0][0].display_value, str(batch_rows[1][0]))
        self.assertEqual(result_subset.rows[0][1].display_value, str(batch_rows[1][1]))
        self.assertEqual(result_subset.rows[1][0].display_value, str(batch_rows[2][0]))
        self.assertEqual(result_subset.rows[1][1].display_value, str(batch_rows[2][1]))

<<<<<<< HEAD
    def test_execution_error_rolls_back_transaction(self):
        """Test that a query execution error in the middle of a transaction causes that transaction to roll back"""
        # Set up the cursor to throw an error when executing and the connection to indicate that a transaction is open
        self.cursor.execute.side_effect = self.cursor.execute_failure_side_effects
        self.connection.get_transaction_status.return_value = psycopg2.extensions.TRANSACTION_STATUS_INERROR
        query_params = get_execute_string_params()
        self.query_execution_service.query_results[query_params.owner_uri] = Query(query_params.owner_uri, query_params.query)

        # If I execute a query that opens a transaction and then throws an error when executed
        self.query_execution_service._execute_query_request_worker(self.request_context, query_params, self.connection)

        # Then a rollback transaction should have been executed
        self.cursor.execute.assert_has_calls([mock.call(query_params.query), mock.call('ROLLBACK')])


class TestQueryAndBatchObjects(unittest.TestCase):
    """Unit tests for Query and Batch objects"""

    def setUp(self):
        """Set up the test by creating a query with multiple batches"""
        self.statement_list = statement_list = ['select version;', 'select * from t1;']
        self.statement_str = ''.join(statement_list)
        self.query_uri = 'test_uri'
        self.query = Query(self.query_uri, self.statement_str)

        self.mock_query_results = object()
        self.cursor = utils.MockCursor(self.mock_query_results)
        self.connection = utils.MockConnection(cursor=self.cursor)

    def test_query_creates_batches(self):
        """Test that creating a query also creates batches for each statement in the query"""
        # Verify that the query created in setUp has a batch corresponding to each statement
        for index, statement in enumerate(self.statement_list):
            self.assertEqual(self.query.batches[index].batch_text, statement)

    def test_executing_query_executes_batches(self):
        """Test that executing a query also executes all of the query's batches in order"""
        # Set up the query execution callbacks
        callback_before_batch = mock.Mock()
        callback_after_batch = mock.Mock()

        # If I call query.execute
        self.query.execute(self.connection, callback_before_batch, callback_after_batch)

        # Then each of the batches executed in order
        expected_calls = [mock.call(statement) for statement in self.statement_list]
        self.cursor.execute.assert_has_calls(expected_calls)
        self.assertEqual(len(self.cursor.execute.mock_calls), 2)

        # And each of the batches holds the expected results
        for batch in self.query.batches:
            self.assertIs(batch.result_set.rows, self.mock_query_results)

        # And the callbacks were executed
        expected_calls = [mock.call(self.query, batch) for batch in self.query.batches]
        callback_before_batch.assert_has_calls(expected_calls)
        self.assertEqual(len(callback_before_batch.mock_calls), 2)
        callback_after_batch.assert_has_calls(expected_calls)
        self.assertEqual(len(callback_after_batch.mock_calls), 2)

        # And the query is marked as executed
        self.assertIs(self.query.execution_state, ExecutionState.EXECUTED)

    def test_batch_failure(self):
        """Test that query execution handles a batch execution failure by stopping further execution"""
        # Set up the query execution callbacks
        callback_before_batch = mock.Mock()
        callback_after_batch = mock.Mock()

        # Set up the cursor to fail when executed
        self.cursor.execute.side_effect = self.cursor.execute_failure_side_effects

        # If I call query.execute then it raises the database error
        with self.assertRaises(psycopg2.DatabaseError):
            self.query.execute(self.connection, callback_before_batch, callback_after_batch)

        # And only the first batch was executed
        expected_calls = [mock.call(self.statement_list[0])]
        self.cursor.execute.assert_has_calls(expected_calls)
        self.assertEqual(len(self.cursor.execute.mock_calls), 1)

        # And the callbacks were only executed once
        expected_calls = [mock.call(self.query, self.query.batches[0])]
        callback_before_batch.assert_has_calls(expected_calls)
        self.assertEqual(len(callback_before_batch.mock_calls), 1)
        callback_after_batch.assert_has_calls(expected_calls)
        self.assertEqual(len(callback_after_batch.mock_calls), 1)

        # And the query is marked as executed
        self.assertIs(self.query.execution_state, ExecutionState.EXECUTED)
=======
    def test_time(self):
        """Test to see that the start, end, and execution times are properly set"""

        # Set up and run handler for executing queries
        params = get_execute_string_params()
        self.query_execution_service._handle_execute_query_request(self.request_context, params)
        self.query_execution_service.owner_to_thread_map[params.owner_uri].join()

        # Grab all notification calls and make sure that we call the notifications that we're interested in
        # exactly once
        notification_calls = self.request_context.send_notification.mock_calls
        call_methods_list = [call[1][0] for call in notification_calls]
        self.assertEqual(call_methods_list.count(BATCH_START_NOTIFICATION), 1)
        self.assertEqual(call_methods_list.count(BATCH_COMPLETE_NOTIFICATION), 1)
        self.assertEqual(call_methods_list.count(QUERY_COMPLETE_NOTIFICATION), 1)

        start_time = None
        for call in notification_calls:
            # Check that only the execution start time is defined for batch start
            if call[1][0] is BATCH_START_NOTIFICATION:
                start_time = call[1][1].batch_summary.execution_start
                self.assertIsNotNone(start_time)
                self.assertIsNone(call[1][1].batch_summary.execution_end)
                self.assertIsNone(call[1][1].batch_summary.execution_elapsed)
            elif call[1][0] is BATCH_COMPLETE_NOTIFICATION or call[1][0] is QUERY_COMPLETE_NOTIFICATION:
                # Set batch summary depending on complete notification type
                batch_summary = None
                if call[1][0] is BATCH_COMPLETE_NOTIFICATION:
                    batch_summary = call[1][1].batch_summary
                else:
                    self.assertEqual(len(call[1][1].batch_summaries), 1)
                    batch_summary = call[1][1].batch_summaries[0]
                # Make sure that all time-related fields are set and make sense
                self.assertEqual(start_time, batch_summary.execution_start)
                self.assertIsNotNone(batch_summary.execution_start)
                self.assertIsNotNone(batch_summary.execution_end)
                self.assertIsNotNone(batch_summary.execution_elapsed)
                self.assertLessEqual(parser.parse(batch_summary.execution_start), parser.parse(batch_summary.execution_end))
                self.assertEqual(batch_summary.execution_elapsed, str(parser.parse(batch_summary.execution_end) - parser.parse(batch_summary.execution_start)))
    def test_query_disposal_success_executed(self):
        """
        Test for handling query/dispose request in case where disposal is possible
        and query that we're attempting to dispose is already finished executing
        """
        # Initialize results
        uri = 'test_uri'
        self.query_execution_service.query_results[uri] = Query()
        self.query_execution_service.query_results[uri].execution_state = ExecutionState.EXECUTED
        params = QueryDisposeParams()
        params.owner_uri = uri

        # If we attempt to dispose of an existing owner uri's query results when the result is populated
        self.query_execution_service._handle_dispose_request(self.request_context, params)

        # Then the uri key should no longer be in the results, and we sent an empty response
        self.assertTrue(uri not in self.query_execution_service.query_results)
        self.request_context.send_response.assert_called_once_with({})
        self.request_context.send_error.assert_not_called()
        self.cursor_cancel.execute.assert_not_called()

    def test_query_disposal_failure(self):
        """Test for handling query/dispose request in case where disposal is not possible"""
        # Note that query_results[uri] is never populated
        uri = 'test_uri'
        params = QueryDisposeParams()
        params.owner_uri = uri

        # If we attempt to dispose of a query result that doesn't exist
        self.query_execution_service._handle_dispose_request(self.request_context, params)

        # Then that result still doesn't exist, and we send an error as a response
        self.assertTrue(uri not in self.query_execution_service.query_results)
        self.request_context.send_response.assert_not_called()
        self.request_context.send_error.assert_called_once_with(NO_QUERY_MESSAGE)

    def test_query_disposal_with_query_executing(self):
        """Test query disposal while a query is executing"""
        uri = 'test_uri'
        self.query_execution_service.query_results[uri] = Query()
        self.query_execution_service.query_results[uri].execution_state = ExecutionState.EXECUTING
        params = QueryDisposeParams()
        params.owner_uri = uri

        self.query_execution_service._handle_dispose_request(self.request_context, params)

        self.assertTrue(uri not in self.query_execution_service.query_results)
        self.request_context.send_response.assert_called_once_with({})
        self.request_context.send_error.assert_not_called()
        self.cursor_cancel.execute.assert_called_once()
        # Check the positional args for the first arg of of the first (and only) call
        # is the query string to cancel the ongoing query
        self.assertEqual(self.cursor_cancel.execute.call_args_list[0][0][0], CANCELATION_QUERY)

    def test_query_disposal_with_query_not_started(self):
        """Test query disposal while a query has not started executing"""
        uri = 'test_uri'
        self.query_execution_service.query_results[uri] = Query()
        params = QueryDisposeParams()
        params.owner_uri = uri

        self.query_execution_service._handle_dispose_request(self.request_context, params)

        self.assertTrue(uri not in self.query_execution_service.query_results)
        self.request_context.send_response.assert_called_once_with({})
        self.request_context.send_error.assert_not_called()
        self.cursor_cancel.execute.assert_called_once()
        # Check the positional args for the first arg of of the first (and only) call
        # is the query string to cancel the ongoing query
        self.assertEqual(self.cursor_cancel.execute.call_args_list[0][0][0], CANCELATION_QUERY)
>>>>>>> 3b733439


def get_execute_string_params() -> ExecuteStringParams:
    """Get a simple ExecutestringParams"""
    params = ExecuteStringParams()
    params.query = 'select version()'
    params.owner_uri = 'test_uri'
    return params


def get_execute_request_params():
    """Get a simple ExecuteRequestParamsBase"""
    params = ExecuteRequestParamsBase()
    params.owner_uri = 'test_uri'
    return params


if __name__ == '__main__':
    unittest.main()<|MERGE_RESOLUTION|>--- conflicted
+++ resolved
@@ -471,17 +471,8 @@
         self.assertTrue(isinstance(self.request_context.last_response_params, QueryCancelResult))
         self.assertIsNotNone(self.request_context.last_response_params.messages)
 
-<<<<<<< HEAD
         # And the query should executed but not canceled.
         self.assertFalse(query.is_canceled)
-=======
-        # Check the positional args for the first arg of of the first (and only) call
-        # is the query string to cancel the ongoing query
-        self.assertEqual(self.cursor_cancel.execute.call_args_list[0][0][0], CANCELATION_QUERY)
-
-        # And the query should be in a canceled and executed stated. The connection should have committed as well
-        self.assertTrue(query.is_canceled)
->>>>>>> 3b733439
         self.assertEqual(query.execution_state, ExecutionState.EXECUTED)
 
     def test_query_execution(self):
@@ -547,98 +538,6 @@
         self.assertEqual(result_subset.rows[1][0].display_value, str(batch_rows[2][0]))
         self.assertEqual(result_subset.rows[1][1].display_value, str(batch_rows[2][1]))
 
-<<<<<<< HEAD
-    def test_execution_error_rolls_back_transaction(self):
-        """Test that a query execution error in the middle of a transaction causes that transaction to roll back"""
-        # Set up the cursor to throw an error when executing and the connection to indicate that a transaction is open
-        self.cursor.execute.side_effect = self.cursor.execute_failure_side_effects
-        self.connection.get_transaction_status.return_value = psycopg2.extensions.TRANSACTION_STATUS_INERROR
-        query_params = get_execute_string_params()
-        self.query_execution_service.query_results[query_params.owner_uri] = Query(query_params.owner_uri, query_params.query)
-
-        # If I execute a query that opens a transaction and then throws an error when executed
-        self.query_execution_service._execute_query_request_worker(self.request_context, query_params, self.connection)
-
-        # Then a rollback transaction should have been executed
-        self.cursor.execute.assert_has_calls([mock.call(query_params.query), mock.call('ROLLBACK')])
-
-
-class TestQueryAndBatchObjects(unittest.TestCase):
-    """Unit tests for Query and Batch objects"""
-
-    def setUp(self):
-        """Set up the test by creating a query with multiple batches"""
-        self.statement_list = statement_list = ['select version;', 'select * from t1;']
-        self.statement_str = ''.join(statement_list)
-        self.query_uri = 'test_uri'
-        self.query = Query(self.query_uri, self.statement_str)
-
-        self.mock_query_results = object()
-        self.cursor = utils.MockCursor(self.mock_query_results)
-        self.connection = utils.MockConnection(cursor=self.cursor)
-
-    def test_query_creates_batches(self):
-        """Test that creating a query also creates batches for each statement in the query"""
-        # Verify that the query created in setUp has a batch corresponding to each statement
-        for index, statement in enumerate(self.statement_list):
-            self.assertEqual(self.query.batches[index].batch_text, statement)
-
-    def test_executing_query_executes_batches(self):
-        """Test that executing a query also executes all of the query's batches in order"""
-        # Set up the query execution callbacks
-        callback_before_batch = mock.Mock()
-        callback_after_batch = mock.Mock()
-
-        # If I call query.execute
-        self.query.execute(self.connection, callback_before_batch, callback_after_batch)
-
-        # Then each of the batches executed in order
-        expected_calls = [mock.call(statement) for statement in self.statement_list]
-        self.cursor.execute.assert_has_calls(expected_calls)
-        self.assertEqual(len(self.cursor.execute.mock_calls), 2)
-
-        # And each of the batches holds the expected results
-        for batch in self.query.batches:
-            self.assertIs(batch.result_set.rows, self.mock_query_results)
-
-        # And the callbacks were executed
-        expected_calls = [mock.call(self.query, batch) for batch in self.query.batches]
-        callback_before_batch.assert_has_calls(expected_calls)
-        self.assertEqual(len(callback_before_batch.mock_calls), 2)
-        callback_after_batch.assert_has_calls(expected_calls)
-        self.assertEqual(len(callback_after_batch.mock_calls), 2)
-
-        # And the query is marked as executed
-        self.assertIs(self.query.execution_state, ExecutionState.EXECUTED)
-
-    def test_batch_failure(self):
-        """Test that query execution handles a batch execution failure by stopping further execution"""
-        # Set up the query execution callbacks
-        callback_before_batch = mock.Mock()
-        callback_after_batch = mock.Mock()
-
-        # Set up the cursor to fail when executed
-        self.cursor.execute.side_effect = self.cursor.execute_failure_side_effects
-
-        # If I call query.execute then it raises the database error
-        with self.assertRaises(psycopg2.DatabaseError):
-            self.query.execute(self.connection, callback_before_batch, callback_after_batch)
-
-        # And only the first batch was executed
-        expected_calls = [mock.call(self.statement_list[0])]
-        self.cursor.execute.assert_has_calls(expected_calls)
-        self.assertEqual(len(self.cursor.execute.mock_calls), 1)
-
-        # And the callbacks were only executed once
-        expected_calls = [mock.call(self.query, self.query.batches[0])]
-        callback_before_batch.assert_has_calls(expected_calls)
-        self.assertEqual(len(callback_before_batch.mock_calls), 1)
-        callback_after_batch.assert_has_calls(expected_calls)
-        self.assertEqual(len(callback_after_batch.mock_calls), 1)
-
-        # And the query is marked as executed
-        self.assertIs(self.query.execution_state, ExecutionState.EXECUTED)
-=======
     def test_time(self):
         """Test to see that the start, end, and execution times are properly set"""
 
@@ -678,6 +577,7 @@
                 self.assertIsNotNone(batch_summary.execution_elapsed)
                 self.assertLessEqual(parser.parse(batch_summary.execution_start), parser.parse(batch_summary.execution_end))
                 self.assertEqual(batch_summary.execution_elapsed, str(parser.parse(batch_summary.execution_end) - parser.parse(batch_summary.execution_start)))
+
     def test_query_disposal_success_executed(self):
         """
         Test for handling query/dispose request in case where disposal is possible
@@ -685,7 +585,7 @@
         """
         # Initialize results
         uri = 'test_uri'
-        self.query_execution_service.query_results[uri] = Query()
+        self.query_execution_service.query_results[uri] = Query(uri, '')
         self.query_execution_service.query_results[uri].execution_state = ExecutionState.EXECUTED
         params = QueryDisposeParams()
         params.owner_uri = uri
@@ -717,7 +617,7 @@
     def test_query_disposal_with_query_executing(self):
         """Test query disposal while a query is executing"""
         uri = 'test_uri'
-        self.query_execution_service.query_results[uri] = Query()
+        self.query_execution_service.query_results[uri] = Query(uri, '')
         self.query_execution_service.query_results[uri].execution_state = ExecutionState.EXECUTING
         params = QueryDisposeParams()
         params.owner_uri = uri
@@ -735,7 +635,7 @@
     def test_query_disposal_with_query_not_started(self):
         """Test query disposal while a query has not started executing"""
         uri = 'test_uri'
-        self.query_execution_service.query_results[uri] = Query()
+        self.query_execution_service.query_results[uri] = Query(uri, '')
         params = QueryDisposeParams()
         params.owner_uri = uri
 
@@ -748,7 +648,97 @@
         # Check the positional args for the first arg of of the first (and only) call
         # is the query string to cancel the ongoing query
         self.assertEqual(self.cursor_cancel.execute.call_args_list[0][0][0], CANCELATION_QUERY)
->>>>>>> 3b733439
+    
+    def test_execution_error_rolls_back_transaction(self):
+        """Test that a query execution error in the middle of a transaction causes that transaction to roll back"""
+        # Set up the cursor to throw an error when executing and the connection to indicate that a transaction is open
+        self.cursor.execute.side_effect = self.cursor.execute_failure_side_effects
+        self.connection.get_transaction_status.return_value = psycopg2.extensions.TRANSACTION_STATUS_INERROR
+        query_params = get_execute_string_params()
+        self.query_execution_service.query_results[query_params.owner_uri] = Query(query_params.owner_uri, query_params.query)
+
+        # If I execute a query that opens a transaction and then throws an error when executed
+        self.query_execution_service._execute_query_request_worker(self.request_context, query_params, self.connection)
+
+        # Then a rollback transaction should have been executed
+        self.cursor.execute.assert_has_calls([mock.call(query_params.query), mock.call('ROLLBACK')])
+
+
+class TestQueryAndBatchObjects(unittest.TestCase):
+    """Unit tests for Query and Batch objects"""
+
+    def setUp(self):
+        """Set up the test by creating a query with multiple batches"""
+        self.statement_list = statement_list = ['select version;', 'select * from t1;']
+        self.statement_str = ''.join(statement_list)
+        self.query_uri = 'test_uri'
+        self.query = Query(self.query_uri, self.statement_str)
+
+        self.mock_query_results = object()
+        self.cursor = utils.MockCursor(self.mock_query_results)
+        self.connection = utils.MockConnection(cursor=self.cursor)
+
+    def test_query_creates_batches(self):
+        """Test that creating a query also creates batches for each statement in the query"""
+        # Verify that the query created in setUp has a batch corresponding to each statement
+        for index, statement in enumerate(self.statement_list):
+            self.assertEqual(self.query.batches[index].batch_text, statement)
+
+    def test_executing_query_executes_batches(self):
+        """Test that executing a query also executes all of the query's batches in order"""
+        # Set up the query execution callbacks
+        callback_before_batch = mock.Mock()
+        callback_after_batch = mock.Mock()
+
+        # If I call query.execute
+        self.query.execute(self.connection, callback_before_batch, callback_after_batch)
+
+        # Then each of the batches executed in order
+        expected_calls = [mock.call(statement) for statement in self.statement_list]
+        self.cursor.execute.assert_has_calls(expected_calls)
+        self.assertEqual(len(self.cursor.execute.mock_calls), 2)
+
+        # And each of the batches holds the expected results
+        for batch in self.query.batches:
+            self.assertIs(batch.result_set.rows, self.mock_query_results)
+
+        # And the callbacks were executed
+        expected_calls = [mock.call(self.query, batch) for batch in self.query.batches]
+        callback_before_batch.assert_has_calls(expected_calls)
+        self.assertEqual(len(callback_before_batch.mock_calls), 2)
+        callback_after_batch.assert_has_calls(expected_calls)
+        self.assertEqual(len(callback_after_batch.mock_calls), 2)
+
+        # And the query is marked as executed
+        self.assertIs(self.query.execution_state, ExecutionState.EXECUTED)
+
+    def test_batch_failure(self):
+        """Test that query execution handles a batch execution failure by stopping further execution"""
+        # Set up the query execution callbacks
+        callback_before_batch = mock.Mock()
+        callback_after_batch = mock.Mock()
+
+        # Set up the cursor to fail when executed
+        self.cursor.execute.side_effect = self.cursor.execute_failure_side_effects
+
+        # If I call query.execute then it raises the database error
+        with self.assertRaises(psycopg2.DatabaseError):
+            self.query.execute(self.connection, callback_before_batch, callback_after_batch)
+
+        # And only the first batch was executed
+        expected_calls = [mock.call(self.statement_list[0])]
+        self.cursor.execute.assert_has_calls(expected_calls)
+        self.assertEqual(len(self.cursor.execute.mock_calls), 1)
+
+        # And the callbacks were only executed once
+        expected_calls = [mock.call(self.query, self.query.batches[0])]
+        callback_before_batch.assert_has_calls(expected_calls)
+        self.assertEqual(len(callback_before_batch.mock_calls), 1)
+        callback_after_batch.assert_has_calls(expected_calls)
+        self.assertEqual(len(callback_after_batch.mock_calls), 1)
+
+        # And the query is marked as executed
+        self.assertIs(self.query.execution_state, ExecutionState.EXECUTED)
 
 
 def get_execute_string_params() -> ExecuteStringParams:
