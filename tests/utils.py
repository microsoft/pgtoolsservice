# --------------------------------------------------------------------------------------------
# Copyright (c) Microsoft Corporation. All rights reserved.
# Licensed under the MIT License. See License.txt in the project root for license information.
# --------------------------------------------------------------------------------------------

import logging
import unittest
import unittest.mock as mock
import psycopg2

from pgsqltoolsservice.hosting import NotificationContext, RequestContext, ServiceProvider


def assert_not_none_or_empty(value: str):
    """Assertion to confirm a string to be not none or empty"""
    testcase = unittest.TestCase('__init__')
    testcase.assertIsNotNone(value)
    testcase.assertTrue(len(value))


def assert_not_none_or_whitespace(value: str):
    """Assertion to confirm a string is not none or whitespace"""
    testcase = unittest.TestCase('__init__')
    testcase.assertIsNotNone(value)
    testcase.assertTrue(len(value.strip()))


def get_mock_notification_context() -> NotificationContext:
    """
    Generates a notification context with the send_notification method mocked
    :return: NotificationContext with mocked send_notification
    """
    mock_send_notification = mock.MagicMock()

    mock_notification_context = NotificationContext(None)
    mock_notification_context.send_notification = mock_send_notification

    return mock_notification_context


def get_mock_logger() -> logging.Logger:
    """
    Generates a logger with mocked up log writing methods
    :return: Logger with mocked up log writing methods
    """
    mock_logger = logging.getLogger('mockLogger')
    mock_logger.exception = mock.MagicMock()
    mock_logger.critical = mock.MagicMock()
    mock_logger.debug = mock.MagicMock()
    mock_logger.error = mock.MagicMock()
    mock_logger.fatal = mock.MagicMock()
    mock_logger.warn = mock.MagicMock()
    mock_logger.warning = mock.MagicMock()
    mock_logger.info = mock.MagicMock()
    mock_logger.log = mock.MagicMock()

    return mock_logger


# PLEASE USE SERVICEPROVIDERMOCK from tests/mocks/service_provider_mock. #
# This mock will be deprecated #
def get_mock_service_provider(service_map: dict = None) -> ServiceProvider:
    """
    Generates a ServiceProvider with the given services

    :param service_map: A dictionary mapping service names to services
    """
    provider = ServiceProvider(None, {}, get_mock_logger())
    if service_map is not None:
        provider._services = service_map
    provider._is_initialized = True
    return provider


class MockRequestContext(RequestContext):
    """Mock RequestContext object that allows service responses, notifications, and errors to be tested"""

    def __init__(self):
        RequestContext.__init__(self, None, None)
        self.last_response_params = None
        self.last_notification_method = None
        self.last_notification_params = None
        self.last_error_message = None
        self.send_response = mock.Mock(side_effect=self.send_response_impl)
        self.send_notification = mock.Mock(side_effect=self.send_notification_impl)
        self.send_error = mock.Mock(side_effect=self.send_error_impl)
        self.send_unhandled_error_response = mock.Mock(side_effect=self.send_unhandled_error_response_impl)

    def send_response_impl(self, params):
        self.last_response_params = params

    def send_notification_impl(self, method, params):
        self.last_notification_method = method
        self.last_notification_params = params

    def send_error_impl(self, message, data=None, code=0):
        self.last_error_message = message

    def send_unhandled_error_response_impl(self, ex: Exception):
        self.last_error_message = str(ex)


class MockConnection(object):
    """Class used to mock psycopg2 connection objects for testing"""

    def __init__(self, dsn_parameters=None, cursor=None):
        self.close = mock.Mock()
        self.dsn_parameters = dsn_parameters
        self.server_version = '90602'
        self.cursor = mock.Mock(return_value=cursor)
        self.get_backend_pid = mock.Mock(return_value=0)
        self.notices = []
        self.get_transaction_status = mock.Mock(return_value=psycopg2.extensions.TRANSACTION_STATUS_IDLE)

    @property
    def closed(self):
        """Mock for the connection's closed property"""
        return self.close.call_count > 0

    def get_dsn_parameters(self):
        """Mock for the connection's get_dsn_parameters method"""
        return self.dsn_parameters

    def get_parameter_status(self, parameter):
        """Mock for the connection's get_parameter_status method"""
        if parameter == 'server_version':
            return self.server_version
        else:
            raise NotImplementedError()


class MockCursor:
    """Class used to mock psycopg2 cursor objects for testing"""

    def __init__(self, query_results):
        self.execute = mock.Mock(side_effect=self.execute_success_side_effects)
        self.fetchall = mock.Mock(return_value=query_results)
        self.fetchone = mock.Mock(side_effect=self.execute_fetch_one_side_effects)
        self.close = mock.Mock()
        self.connection = mock.Mock()
        self.description = None
        self.rowcount = -1
<<<<<<< HEAD
        self._morgified_value = b'Some query'
        self.mogrify = mock.Mock(return_value=self._morgified_value)
        self._query_results = query_results
        self._fetched_count = 0
=======
        self._mogrified_value = b'Some query'
        self.mogrify = mock.Mock(return_value=self._mogrified_value)
>>>>>>> 6aad227a

    def execute_success_side_effects(self, *args):
        """Set up dummy results for query execution success"""
        self.connection.notices = ["NOTICE: foo", "DEBUG: bar"]
        self.description = []

    def execute_failure_side_effects(self, *args):
        """Set up dummy results and raise error for query execution failure"""
        self.connection.notices = ["NOTICE: foo", "DEBUG: bar"]
        raise psycopg2.DatabaseError()

    def execute_fetch_one_side_effects(self, *args):

        if self._fetched_count < len(self._query_results):
            row = self._query_results[self._fetched_count]
            self._fetched_count += 1
            return row

    def __enter__(self):
        return self

    def __exit__(self, *args):
        pass

    @property
    def mogrified_value(self):
        return self._mogrified_value


class MockThread():
    """Mock thread class that mocks the thread's start method to run target code without actually starting a thread"""
    def __init__(self):
        self.target = None
        self.args = None
        self.start = None

    def initialize_target(self, target, args):
        self.target = target
        self.args = args
        self.start = mock.Mock(side_effect=lambda: self.target(*self.args))
        return self<|MERGE_RESOLUTION|>--- conflicted
+++ resolved
@@ -140,15 +140,10 @@
         self.connection = mock.Mock()
         self.description = None
         self.rowcount = -1
-<<<<<<< HEAD
         self._morgified_value = b'Some query'
         self.mogrify = mock.Mock(return_value=self._morgified_value)
         self._query_results = query_results
         self._fetched_count = 0
-=======
-        self._mogrified_value = b'Some query'
-        self.mogrify = mock.Mock(return_value=self._mogrified_value)
->>>>>>> 6aad227a
 
     def execute_success_side_effects(self, *args):
         """Set up dummy results for query execution success"""
