# --------------------------------------------------------------------------------------------
# Copyright (c) Microsoft Corporation. All rights reserved.
# Licensed under the MIT License. See License.txt in the project root for license information.
# --------------------------------------------------------------------------------------------
from typing import List, Optional
import re
import logging
import unittest
import unittest.mock as mock

import psycopg
from psycopg.connection import NoticeHandler, AdaptersMap

from ossdbtoolsservice.hosting import (NotificationContext, RequestContext,
                                       ServiceProvider)
from ossdbtoolsservice.utils.constants import PG_PROVIDER_NAME


def assert_not_none_or_empty(value: str):
    """Assertion to confirm a string to be not none or empty"""
    testcase = unittest.TestCase('__init__')
    testcase.assertIsNotNone(value)
    testcase.assertTrue(len(value))


def assert_not_none_or_whitespace(value: str):
    """Assertion to confirm a string is not none or whitespace"""
    testcase = unittest.TestCase('__init__')
    testcase.assertIsNotNone(value)
    testcase.assertTrue(len(value.strip()))


def get_mock_notification_context() -> NotificationContext:
    """
    Generates a notification context with the send_notification method mocked
    :return: NotificationContext with mocked send_notification
    """
    mock_send_notification = mock.MagicMock()

    mock_notification_context = NotificationContext(None)
    mock_notification_context.send_notification = mock_send_notification

    return mock_notification_context


def get_mock_logger() -> logging.Logger:
    """
    Generates a logger with mocked up log writing methods
    :return: Logger with mocked up log writing methods
    """
    mock_logger = logging.getLogger('mockLogger')
    mock_logger.exception = mock.MagicMock()
    mock_logger.critical = mock.MagicMock()
    mock_logger.debug = mock.MagicMock()
    mock_logger.error = mock.MagicMock()
    mock_logger.fatal = mock.MagicMock()
    mock_logger.warn = mock.MagicMock()
    mock_logger.warning = mock.MagicMock()
    mock_logger.info = mock.MagicMock()
    mock_logger.log = mock.MagicMock()

    return mock_logger


# PLEASE USE SERVICEPROVIDERMOCK from tests/mocks/service_provider_mock. #
# This mock will be deprecated #
def get_mock_service_provider(service_map: dict = None, provider_name: Optional[str] = PG_PROVIDER_NAME) -> ServiceProvider:
    """
    Generates a ServiceProvider with the given services

    :param service_map: A dictionary mapping service names to services
    """
    provider = ServiceProvider(None, {}, provider_name, get_mock_logger())
    if service_map is not None:
        provider._services = service_map
    provider._is_initialized = True
    return provider


class MockRequestContext(RequestContext):
    """Mock RequestContext object that allows service responses, notifications, and errors to be tested"""

    def __init__(self):
        RequestContext.__init__(self, None, None)
        self.last_response_params = None
        self.last_notification_method = None
        self.last_notification_params = None
        self.last_error_message = None
        self.send_response = mock.Mock(side_effect=self.send_response_impl)
        self.send_notification = mock.Mock(side_effect=self.send_notification_impl)
        self.send_error = mock.Mock(side_effect=self.send_error_impl)
        self.send_unhandled_error_response = mock.Mock(side_effect=self.send_unhandled_error_response_impl)

    def send_response_impl(self, params):
        self.last_response_params = params

    def send_notification_impl(self, method, params):
        self.last_notification_method = method
        self.last_notification_params = params

    def send_error_impl(self, message, data=None, code=0):
        self.last_error_message = message

    def send_unhandled_error_response_impl(self, ex: Exception):
        self.last_error_message = str(ex)


class MockPsycopgConnection(object):
    """Class used to mock psycopg connection objects for testing"""

    TransactionStatus = mock.Mock(return_value=psycopg.pq.TransactionStatus.IDLE)

    def __init__(self, dsn_parameters=None, cursor=None):
        self.close = mock.Mock()
        self.dsn_parameters = dsn_parameters
        self.server_version = '131001'
        self.cursor = mock.MagicMock(return_value=cursor)
        self.autocommit = True
        self.commit = mock.Mock()
        self.pgconn = mock.Mock()
        self.info = MockConnectionInfo(dsn_parameters, self.server_version)
<<<<<<< HEAD

        self._adapters: Optional[AdaptersMap] = None
=======
        self.broken = False

        self._adapters: Optional[AdaptersMap] = mock.Mock()
>>>>>>> aa4c1190
        self.notice_handlers: List[NoticeHandler] = []

    @property
    def closed(self):
        """Mock for the connection's closed property"""
        return self.close.call_count > 0

    @property
    def adapters(self) -> AdaptersMap:
        return self._adapters

    def get_dsn_parameters(self):
        """Mock for the connection's get_dsn_parameters method"""
        return self.dsn_parameters

    def get_parameter_status(self, parameter):
        """Mock for the connection's get_parameter_status method"""
        if parameter == 'server_version':
            return self.server_version
        else:
            raise NotImplementedError()

    def add_notice_handler(self, callback: NoticeHandler) -> None:
        """
        Register a callable to be invoked when a notice message is received.

        :param callback: the callback to call upon message received.
        :type callback: Callable[[~psycopg.errors.Diagnostic], None]
        """
        self.notice_handlers.append(callback)


class MockConnectionInfo():

    def __init__(self, dsn_parameters, server_version) -> None:
        self.dsn = dsn_parameters
        self.server_version = server_version
        self.backend_pid = mock.Mock(return_value=0)
        self.transaction_status = psycopg.pq.TransactionStatus.IDLE

    def get_parameters(self):
        # split by spaces unless in quotes or double quotes
        parts = re.split(r'\s(?=(?:(?:[^"\'\\]*(?:\\.|"(?:[^"\\]*\\.)*[^"\\]*"|\'(?:[^\'\\]*\\.)*[^\'\\]*\')*))[^"\'\\]*$)', self.dsn)
        dsn_parameters = {}
        for part in parts:
            key, value = part.split('=')
            # Remove quotes or double quotes if they exist
            value = re.sub(r'^[\'"]|[\'"]$', '', value)
            dsn_parameters[key] = value
        return dsn_parameters


class MockCursor:
    """Class used to mock psycopg cursor objects for testing"""

    def __init__(self, query_results, columns_names=[], connection=mock.Mock()):
        self.execute = mock.Mock(side_effect=self.execute_success_side_effects)
        self.fetchall = mock.Mock(return_value=query_results)
        self.fetchone = mock.Mock(side_effect=self.execute_fetch_one_side_effects)
        self.close = mock.Mock()
        self.connection = connection.connection
        self.description = [self.create_column_description(name=name) for name in columns_names]
        self.rowcount = -1
        self._mogrified_value = b'Some query'
        self.mogrify = mock.Mock(return_value=self._mogrified_value)
        self._query_results = query_results
        self._fetched_count = 0
        self.statusmessage = None

    def __iter__(self):
        return self

    def __next__(self):
        next_row = self.execute_fetch_one_side_effects()

        if next_row is None:
            raise StopIteration

        return next_row

    def execute_success_side_effects(self, *args):
        """Set up dummy results for query execution success"""
        for handler in self.connection.notice_handlers:
<<<<<<< HEAD
            handler(MockNotice("NOTICE: foo"))
            handler(MockNotice("DEBUG: bar"))
=======
            handler(MockNotice("foo", "NOTICE"))
            handler(MockNotice("bar", "DEBUG"))
>>>>>>> aa4c1190
        self.rowcount = len(self._query_results) if self._query_results is not None else 0

    def execute_failure_side_effects(self, *args):
        """Set up dummy results and raise error for query execution failure"""
        for handler in self.connection.notice_handlers:
<<<<<<< HEAD
            handler(MockNotice("NOTICE: foo"))
            handler(MockNotice("DEBUG: bar"))
=======
            handler(MockNotice("foo", "NOTICE"))
            handler(MockNotice("bar", "DEBUG"))
>>>>>>> aa4c1190
        raise psycopg.DatabaseError()

    def execute_fetch_one_side_effects(self, *args):
        if self._fetched_count < len(self._query_results):
            row = self._query_results[self._fetched_count]
            self._fetched_count += 1
            return row

    def create_column_description(self, **kwargs):
        description = {
            'name': None,
            'type_code': None,
            'display_size': None,
            'internal_size': None,
            'precision': None,
            'scale': None,
            'null_ok': None
        }
        merge = {**description, **dict(kwargs)}
        return tuple(merge.values())

    def __enter__(self):
        return self

    def __exit__(self, *args):
        pass

    @property
    def mogrified_value(self):
        return self._mogrified_value


class MockThread():
    """Mock thread class that mocks the thread's start method to run target code without actually starting a thread"""

    def __init__(self):
        self.target = None
        self.args = None
        self.start = None

    def initialize_target(self, target, args):
        self.target = target
        self.args = args
        self.start = mock.Mock(side_effect=lambda: self.target(*self.args))
        return self


class MockNotice():

<<<<<<< HEAD
    def __init__(self, message_primary):
        self.message_primary = message_primary
=======
    def __init__(self, message_primary, severity):
        self.message_primary = message_primary
        self.severity = severity
>>>>>>> aa4c1190
<|MERGE_RESOLUTION|>--- conflicted
+++ resolved
@@ -119,14 +119,9 @@
         self.commit = mock.Mock()
         self.pgconn = mock.Mock()
         self.info = MockConnectionInfo(dsn_parameters, self.server_version)
-<<<<<<< HEAD
-
-        self._adapters: Optional[AdaptersMap] = None
-=======
         self.broken = False
 
         self._adapters: Optional[AdaptersMap] = mock.Mock()
->>>>>>> aa4c1190
         self.notice_handlers: List[NoticeHandler] = []
 
     @property
@@ -210,25 +205,15 @@
     def execute_success_side_effects(self, *args):
         """Set up dummy results for query execution success"""
         for handler in self.connection.notice_handlers:
-<<<<<<< HEAD
-            handler(MockNotice("NOTICE: foo"))
-            handler(MockNotice("DEBUG: bar"))
-=======
             handler(MockNotice("foo", "NOTICE"))
             handler(MockNotice("bar", "DEBUG"))
->>>>>>> aa4c1190
         self.rowcount = len(self._query_results) if self._query_results is not None else 0
 
     def execute_failure_side_effects(self, *args):
         """Set up dummy results and raise error for query execution failure"""
         for handler in self.connection.notice_handlers:
-<<<<<<< HEAD
-            handler(MockNotice("NOTICE: foo"))
-            handler(MockNotice("DEBUG: bar"))
-=======
             handler(MockNotice("foo", "NOTICE"))
             handler(MockNotice("bar", "DEBUG"))
->>>>>>> aa4c1190
         raise psycopg.DatabaseError()
 
     def execute_fetch_one_side_effects(self, *args):
@@ -278,11 +263,6 @@
 
 class MockNotice():
 
-<<<<<<< HEAD
-    def __init__(self, message_primary):
-        self.message_primary = message_primary
-=======
     def __init__(self, message_primary, severity):
         self.message_primary = message_primary
-        self.severity = severity
->>>>>>> aa4c1190
+        self.severity = severity