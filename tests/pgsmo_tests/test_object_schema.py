# --------------------------------------------------------------------------------------------
# Copyright (c) Microsoft Corporation. All rights reserved.
# Licensed under the MIT License. See License.txt in the project root for license information.
# --------------------------------------------------------------------------------------------

import unittest

from pgsmo.objects.schema.schema import Schema
from pgsmo.utils.querying import ServerConnection
import tests.pgsmo_tests.utils as utils


SCHEMA_ROW = {
    'name': 'schema',
    'oid': 123,
    'can_create': True,
    'has_usage': True
}


class TestSchema(unittest.TestCase):
    # CONSTRUCTION TESTS ###################################################
    def test_init(self):
        props = ['_can_create', 'can_create', '_has_usage', 'has_usage']
        collections = [
<<<<<<< HEAD
=======
            '_collations', 'collations',
>>>>>>> 7a7ddfec
            '_functions', 'functions',
            '_sequences', 'sequences',
            '_tables', 'tables',
            '_trigger_functions', 'trigger_functions',
            '_views', 'views'
        ]
        utils.init_base(Schema, props, collections)

    def test_from_node_query(self):
        utils.from_node_query_base(Schema, SCHEMA_ROW, self._validate_schema)

    def test_from_nodes_for_parent(self):
        # Use the test helper for this method
        utils.get_nodes_for_parent_base(Schema, SCHEMA_ROW, Schema.get_nodes_for_parent, self._validate_schema)

    # IMPLEMENTATION DETAILS ###############################################
    def _validate_schema(self, schema: Schema, mock_conn: ServerConnection):
        utils.validate_node_object_props(schema, mock_conn, SCHEMA_ROW['name'], SCHEMA_ROW['oid'])

        # Schema-specific basic properties
        self.assertEqual(schema._can_create, SCHEMA_ROW['can_create'])
        self.assertEqual(schema.can_create, SCHEMA_ROW['can_create'])
        self.assertEqual(schema._has_usage, SCHEMA_ROW['has_usage'])
        self.assertEqual(schema.has_usage, SCHEMA_ROW['has_usage'])

        # Child objects
<<<<<<< HEAD
        utils.assert_node_collection(schema.functions, schema._functions)
        utils.assert_node_collection(schema.sequences, schema._sequences)
        utils.assert_node_collection(schema.tables, schema._tables)
        utils.assert_node_collection(schema.trigger_functions, schema._trigger_functions)
        utils.assert_node_collection(schema.views, schema._views)
=======
        self.assertIsInstance(schema._collations, NodeCollection)
        self.assertIs(schema.collations, schema._collations)
        self.assertIsInstance(schema._functions, NodeCollection)
        self.assertIs(schema.functions, schema._functions)
        self.assertIsInstance(schema._sequences, NodeCollection)
        self.assertIs(schema.sequences, schema._sequences)
        self.assertIsInstance(schema._tables, NodeCollection)
        self.assertIs(schema.tables, schema._tables)
        self.assertIsInstance(schema._views, NodeCollection)
        self.assertIs(schema.views, schema._views)
>>>>>>> 7a7ddfec
<|MERGE_RESOLUTION|>--- conflicted
+++ resolved
@@ -23,10 +23,7 @@
     def test_init(self):
         props = ['_can_create', 'can_create', '_has_usage', 'has_usage']
         collections = [
-<<<<<<< HEAD
-=======
             '_collations', 'collations',
->>>>>>> 7a7ddfec
             '_functions', 'functions',
             '_sequences', 'sequences',
             '_tables', 'tables',
@@ -47,27 +44,13 @@
         utils.validate_node_object_props(schema, mock_conn, SCHEMA_ROW['name'], SCHEMA_ROW['oid'])
 
         # Schema-specific basic properties
-        self.assertEqual(schema._can_create, SCHEMA_ROW['can_create'])
-        self.assertEqual(schema.can_create, SCHEMA_ROW['can_create'])
-        self.assertEqual(schema._has_usage, SCHEMA_ROW['has_usage'])
-        self.assertEqual(schema.has_usage, SCHEMA_ROW['has_usage'])
+        utils.assert_threeway_equals(SCHEMA_ROW['can_create'], schema.can_create, schema._can_create)
+        utils.assert_threeway_equals(SCHEMA_ROW['has_usage'], schema.has_usage, schema._has_usage)
 
         # Child objects
-<<<<<<< HEAD
+        utils.assert_node_collection(schema.collations, schema._collations)
         utils.assert_node_collection(schema.functions, schema._functions)
         utils.assert_node_collection(schema.sequences, schema._sequences)
         utils.assert_node_collection(schema.tables, schema._tables)
         utils.assert_node_collection(schema.trigger_functions, schema._trigger_functions)
-        utils.assert_node_collection(schema.views, schema._views)
-=======
-        self.assertIsInstance(schema._collations, NodeCollection)
-        self.assertIs(schema.collations, schema._collations)
-        self.assertIsInstance(schema._functions, NodeCollection)
-        self.assertIs(schema.functions, schema._functions)
-        self.assertIsInstance(schema._sequences, NodeCollection)
-        self.assertIs(schema.sequences, schema._sequences)
-        self.assertIsInstance(schema._tables, NodeCollection)
-        self.assertIs(schema.tables, schema._tables)
-        self.assertIsInstance(schema._views, NodeCollection)
-        self.assertIs(schema.views, schema._views)
->>>>>>> 7a7ddfec
+        utils.assert_node_collection(schema.views, schema._views)