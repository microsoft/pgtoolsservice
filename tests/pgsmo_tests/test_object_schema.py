--- conflicted
+++ resolved
@@ -52,12 +52,8 @@
             "description": "description",
             "nspacl": "nspacl",
             "seclabels": "seclabels",
-<<<<<<< HEAD
-            "cascade": "cascade"
-=======
             "cascade": "cascade",
             "defacl": "defacl"
->>>>>>> 27dd3a5c
         }
 
     @property
@@ -67,10 +63,6 @@
             "description": "test",
             "nspacl": None,
             "seclabels": None,
-<<<<<<< HEAD
-            "cascade": False
-=======
             "cascade": False,
             "defacl": None
->>>>>>> 27dd3a5c
         }