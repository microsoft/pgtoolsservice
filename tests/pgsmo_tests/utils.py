# --------------------------------------------------------------------------------------------
# Copyright (c) Microsoft Corporation. All rights reserved.
# Licensed under the MIT License. See License.txt in the project root for license information.
# --------------------------------------------------------------------------------------------

from typing import Callable, List, Optional, Tuple
import unittest
import unittest.mock as mock

from psycopg2 import DatabaseError
from psycopg2.extensions import Column, connection

from pgsmo.objects.node_object import NodeObject, NodeCollection
from pgsmo.utils.querying import ServerConnection


# MOCK CONNECTION ##########################################################
def get_mock_columns(col_count: int) -> List[Column]:
    return [Column(f'column{i}', None, 10, 10, None, None, True) for i in range(0, col_count + 1)]


def get_named_mock_columns(col_names: List[str]) -> List[Column]:
    return [Column(x, None, 10, 10, None, None, True) for x in col_names]


def get_mock_results(col_count: int=5, row_count: int=5) -> Tuple[List[Column], List[dict]]:
    rows = []
    cols = get_mock_columns(col_count)
    for i in range(0, len(cols)):
        # Add the column to the rows
        for j in range(0, row_count + 1):
            if len(rows) >= j:
                rows.append({})

            rows[j][cols[i].name] = f'value{j}.{i}'

    return cols, rows


class MockCursor:
    def __init__(self, results: Optional[Tuple[List[Column], List[dict]]], throw_on_execute=False):
        # Setup the results, that will change value once the cursor is executed
        self.description = None
        self.rowcount = None
        self._results = results
        self._throw_on_execute = throw_on_execute

        # Define iterator state
        self._has_been_read = False
        self._iter_index = 0

        # Define mocks for the methods of the cursor
        self.execute = mock.MagicMock(side_effect=self._execute)
        self.close = mock.MagicMock()

    def __iter__(self):
        # If we haven't read yet, raise an error
        # Or if we have read but we're past the end of the list, raise an error
        if not self._has_been_read or self._iter_index > len(self._results[1]):
            raise StopIteration

        # From python 3.6+ this dicts preserve order, so this isn't an issue
        yield list(self._results[1][self._iter_index].values())
        self._iter_index += 1

    def _execute(self, query, params):
        # Raise error if that was expected, otherwise set the output
        if self._throw_on_execute:
            raise DatabaseError()

        self.description = self._results[0]
        self.rowcount = len(self._results[1])
        self._has_been_read = True


class MockConnection(connection):
    def __init__(
            self,
            cur: Optional[MockCursor],
            version: str='90602',
            name: str='postgres',
            host: str='localhost',
            port: str='25565'):
        # Setup the properties
        self._server_version = version

        # Setup mocks for the connection
        self.close = mock.MagicMock()
        self.cursor = mock.MagicMock(return_value=cur)

        dsn_params = {'dbname': name, 'host': host, 'port': port}
        self.get_dsn_parameters = mock.MagicMock(return_value=dsn_params)

    @property
    def server_version(self):
<<<<<<< HEAD
        return self._server_version
=======
        return self._server_version


# OBJECT TEST HELPERS ######################################################
def assert_node_collection(prop: any, attrib: any):
    test_case = unittest.TestCase('__init__')
    test_case.assertIsInstance(attrib, NodeCollection)
    test_case.assertIs(prop, attrib)


def assert_threeway_equals(target: any, attrib: any, prop: any):
    test_case = unittest.TestCase('__init__')
    test_case.assertEqual(attrib, target)
    test_case.assertEqual(prop, target)


def get_nodes_for_parent_base(class_, data: dict, get_nodes_for_parent: Callable, validate_obj: Callable):
    # Setup: Create a mockup server connection
    mock_cur = MockCursor((get_named_mock_columns(list(data.keys())), [data for i in range(0, 6)]))
    mock_conn = ServerConnection(MockConnection(mock_cur))

    # ... Create a mock template renderer
    mock_render = mock.MagicMock(return_value="SQL")
    mock_template_path = mock.MagicMock(return_value="path")

    # ... Create a testcase for calling asserts with
    test_case = unittest.TestCase('__init__')

    # ... Patch the templating
    with mock.patch(class_.__module__ + '.templating.render_template', mock_render, create=True):
        with mock.patch(class_.__module__ + '.templating.get_template_path', mock_template_path, create=True):
            # If: ask for a collection of nodes
            output = get_nodes_for_parent(mock_conn)

            # Then:
            # ... The output should be a list of objects
            test_case.assertIsInstance(output, list)

            for obj in output:
                # ... The object must be the class that was passed in
                test_case.assertIsInstance(obj, class_)

                # ... Call the validator on the object
                validate_obj(obj, mock_conn)


def from_node_query_base(class_, data: dict, validate_obj: Callable):
    # If: I create a new object from a node row
    mock_conn = ServerConnection(MockConnection(None))
    obj = class_._from_node_query(mock_conn, **data)

    # Then:
    # ... The returned object must be an instance of the class
    test_case = unittest.TestCase('__init__')
    test_case.assertIsInstance(obj, NodeObject)
    test_case.assertIsInstance(obj, class_)

    # ... Call the validation function
    validate_obj(obj, mock_conn)


def init_base(class_, props: List[str], collections: List[str], custom_validation: Callable=None):
    # If: I create an instance of the provided class
    mock_conn = ServerConnection(MockConnection(None))
    name = 'test'
    obj = class_(mock_conn, name)

    validate_init(class_, name, mock_conn, obj, props, collections, custom_validation)


def validate_init(class_, name, mock_conn, obj, props: List[str], collections: List[str],
                  custom_validation: Callable=None):
    # Then:
    # ... The object must be of the type that was provided
    test_case = unittest.TestCase('__init__')
    test_case.assertIsInstance(obj, NodeObject)
    test_case.assertIsInstance(obj, class_)

    # ... The NodeObject basic properties should be set up appropriately
    test_case.assertIs(obj._conn, mock_conn)
    test_case.assertEqual(obj._name, name)
    test_case.assertEqual(obj.name, name)
    test_case.assertIsNone(obj._oid)
    test_case.assertIsNone(obj.oid)

    # ... The rest of the properties should be none
    for prop in props:
        test_case.assertIsNone(getattr(obj, prop))

    # ... The child properties should be assigned to node collections
    for coll in collections:
        test_case.assertIsInstance(getattr(obj, coll), NodeCollection)

    # ... Run the custom validation
    if custom_validation is not None:
        custom_validation(obj)


def validate_node_object_props(obj: NodeObject, conn: ServerConnection, name: str, oid: int) -> None:
    # Setup for test case calls
    test_case = unittest.TestCase('__init__')

    # NodeObject basic properties
    test_case.assertIs(obj._conn, conn)
    test_case.assertEqual(obj._oid, oid)
    test_case.assertEqual(obj.oid, oid)
    test_case.assertEqual(obj._name, name)
    test_case.assertEqual(obj.name, name)
>>>>>>> f5f0ef27
<|MERGE_RESOLUTION|>--- conflicted
+++ resolved
@@ -93,9 +93,6 @@
 
     @property
     def server_version(self):
-<<<<<<< HEAD
-        return self._server_version
-=======
         return self._server_version
 
 
@@ -109,99 +106,4 @@
 def assert_threeway_equals(target: any, attrib: any, prop: any):
     test_case = unittest.TestCase('__init__')
     test_case.assertEqual(attrib, target)
-    test_case.assertEqual(prop, target)
-
-
-def get_nodes_for_parent_base(class_, data: dict, get_nodes_for_parent: Callable, validate_obj: Callable):
-    # Setup: Create a mockup server connection
-    mock_cur = MockCursor((get_named_mock_columns(list(data.keys())), [data for i in range(0, 6)]))
-    mock_conn = ServerConnection(MockConnection(mock_cur))
-
-    # ... Create a mock template renderer
-    mock_render = mock.MagicMock(return_value="SQL")
-    mock_template_path = mock.MagicMock(return_value="path")
-
-    # ... Create a testcase for calling asserts with
-    test_case = unittest.TestCase('__init__')
-
-    # ... Patch the templating
-    with mock.patch(class_.__module__ + '.templating.render_template', mock_render, create=True):
-        with mock.patch(class_.__module__ + '.templating.get_template_path', mock_template_path, create=True):
-            # If: ask for a collection of nodes
-            output = get_nodes_for_parent(mock_conn)
-
-            # Then:
-            # ... The output should be a list of objects
-            test_case.assertIsInstance(output, list)
-
-            for obj in output:
-                # ... The object must be the class that was passed in
-                test_case.assertIsInstance(obj, class_)
-
-                # ... Call the validator on the object
-                validate_obj(obj, mock_conn)
-
-
-def from_node_query_base(class_, data: dict, validate_obj: Callable):
-    # If: I create a new object from a node row
-    mock_conn = ServerConnection(MockConnection(None))
-    obj = class_._from_node_query(mock_conn, **data)
-
-    # Then:
-    # ... The returned object must be an instance of the class
-    test_case = unittest.TestCase('__init__')
-    test_case.assertIsInstance(obj, NodeObject)
-    test_case.assertIsInstance(obj, class_)
-
-    # ... Call the validation function
-    validate_obj(obj, mock_conn)
-
-
-def init_base(class_, props: List[str], collections: List[str], custom_validation: Callable=None):
-    # If: I create an instance of the provided class
-    mock_conn = ServerConnection(MockConnection(None))
-    name = 'test'
-    obj = class_(mock_conn, name)
-
-    validate_init(class_, name, mock_conn, obj, props, collections, custom_validation)
-
-
-def validate_init(class_, name, mock_conn, obj, props: List[str], collections: List[str],
-                  custom_validation: Callable=None):
-    # Then:
-    # ... The object must be of the type that was provided
-    test_case = unittest.TestCase('__init__')
-    test_case.assertIsInstance(obj, NodeObject)
-    test_case.assertIsInstance(obj, class_)
-
-    # ... The NodeObject basic properties should be set up appropriately
-    test_case.assertIs(obj._conn, mock_conn)
-    test_case.assertEqual(obj._name, name)
-    test_case.assertEqual(obj.name, name)
-    test_case.assertIsNone(obj._oid)
-    test_case.assertIsNone(obj.oid)
-
-    # ... The rest of the properties should be none
-    for prop in props:
-        test_case.assertIsNone(getattr(obj, prop))
-
-    # ... The child properties should be assigned to node collections
-    for coll in collections:
-        test_case.assertIsInstance(getattr(obj, coll), NodeCollection)
-
-    # ... Run the custom validation
-    if custom_validation is not None:
-        custom_validation(obj)
-
-
-def validate_node_object_props(obj: NodeObject, conn: ServerConnection, name: str, oid: int) -> None:
-    # Setup for test case calls
-    test_case = unittest.TestCase('__init__')
-
-    # NodeObject basic properties
-    test_case.assertIs(obj._conn, conn)
-    test_case.assertEqual(obj._oid, oid)
-    test_case.assertEqual(obj.oid, oid)
-    test_case.assertEqual(obj._name, name)
-    test_case.assertEqual(obj.name, name)
->>>>>>> f5f0ef27
+    test_case.assertEqual(prop, target)