# --------------------------------------------------------------------------------------------
# Copyright (c) Microsoft Corporation. All rights reserved.
# Licensed under the MIT License. See License.txt in the project root for license information.
# --------------------------------------------------------------------------------------------

"""Test query_execution.Batch"""

import unittest
<<<<<<< HEAD

import psycopg2

from pgsqltoolsservice.query_execution.batch import Batch
from pgsqltoolsservice.query_execution.contracts.common import SelectionData, BatchSummary  # noqa
import tests.utils as utils
=======
from datetime import datetime

from pgsqltoolsservice.query_execution.batch import Batch
from pgsqltoolsservice.query_execution.result_set import ResultSet
from pgsqltoolsservice.query_execution.contracts.common import SelectionData, BatchSummary, ResultSetSummary  # noqa
>>>>>>> 3b733439


class TestBatch(unittest.TestCase):
    """Methods for testing the batch class"""

    def __init__(self, methodName='runTest'):
        unittest.TestCase.__init__(self, methodName)
        self.default_sel_data = None

    def setUp(self):
        """Constructor"""
        self.default_sel_data = SelectionData()
        self.batch = Batch('', 0, self.default_sel_data)
        self.mock_cursor = utils.MockCursor(None)
        self.mock_cursor.rowcount = 5

    def test_build_batch_summary(self):
        """Test that the proper Batch Summary format is created"""
        batch_summary: BatchSummary = self.batch.build_batch_summary()
        self.assertEqual(batch_summary.id, 0)
        self.assertEqual(batch_summary.selection, self.default_sel_data)
        self.assertFalse(batch_summary.has_error)
        self.assertIsNotNone(batch_summary.execution_start)
        self.assertIsNone(batch_summary.execution_end)
        self.assertIsNone(batch_summary.result_set_summaries)
        self.assertIsNone(batch_summary.special_action)
        self.assertIsNone(batch_summary.execution_elapsed)

        # Check batch summary parameters after batch has executed,
        # a result set has been added, and
        # we re-call build batch summary
        batch.has_executed = True
        batch.end_time = datetime.now()
        batch.result_sets.append(ResultSet())
        batch_summary = batch.build_batch_summary()
        self.assertEqual(batch_summary.id, 0)
        self.assertEqual(batch_summary.selection, self.default_sel_data)
        self.assertFalse(batch_summary.has_error)
        self.assertIsNotNone(batch_summary.execution_start)
        self.assertIsNotNone(batch_summary.execution_end)
        self.assertIsNotNone(batch_summary.execution_elapsed)
        self.assertIsNotNone(batch_summary.result_set_summaries)
        self.assertTrue(isinstance(batch_summary.result_set_summaries[0], ResultSetSummary))
        self.assertIsNone(batch_summary.special_action)

    def test_batch_execution_updates_batch(self):
        """Test that executing a batch updates the batch's details"""
        # If I execute a batch
        self.batch.execute(self.mock_cursor)

        # Then the batch's details have been updated
        self.assertFalse(self.batch.has_error)
        self.assertTrue(self.batch.has_executed)
        self.assertIsNotNone(self.batch.result_set)
        self.assertGreaterEqual(self.batch.end_time, self.batch.start_time)
        self.assertEqual(self.batch.row_count, self.mock_cursor.rowcount)
        self.assertGreater(len(self.batch.notices), 0)

        # And the connection's notices were cleared
        self.assertEqual(self.mock_cursor.connection.notices, [])

    def test_batch_execution_failure_updates_batch(self):
        """Test that executing a batch updates the batch's details if execution fails"""
        # Set up the cursor to fail when executing
        self.mock_cursor.execute.side_effect = self.mock_cursor.execute_failure_side_effects

        # If I execute a batch, then it raises the database error
        with self.assertRaises(psycopg2.DatabaseError):
            self.batch.execute(self.mock_cursor)

        # And the batch's details have been updated
        self.assertTrue(self.batch.has_error)
        self.assertTrue(self.batch.has_executed)
        self.assertIsNone(self.batch.result_set)
        self.assertGreaterEqual(self.batch.end_time, self.batch.start_time)
        self.assertEqual(self.batch.row_count, -1)
        self.assertGreater(len(self.batch.notices), 0)

        # And the connection's notices were cleared
        self.assertEqual(self.mock_cursor.connection.notices, [])


if __name__ == '__main__':
    unittest.main()<|MERGE_RESOLUTION|>--- conflicted
+++ resolved
@@ -5,21 +5,15 @@
 
 """Test query_execution.Batch"""
 
+from datetime import datetime
 import unittest
-<<<<<<< HEAD
 
 import psycopg2
 
 from pgsqltoolsservice.query_execution.batch import Batch
-from pgsqltoolsservice.query_execution.contracts.common import SelectionData, BatchSummary  # noqa
+from pgsqltoolsservice.query_execution.contracts.common import SelectionData, BatchSummary, ResultSetSummary  # noqa
+from pgsqltoolsservice.query_execution.result_set import ResultSet
 import tests.utils as utils
-=======
-from datetime import datetime
-
-from pgsqltoolsservice.query_execution.batch import Batch
-from pgsqltoolsservice.query_execution.result_set import ResultSet
-from pgsqltoolsservice.query_execution.contracts.common import SelectionData, BatchSummary, ResultSetSummary  # noqa
->>>>>>> 3b733439
 
 
 class TestBatch(unittest.TestCase):
@@ -51,10 +45,10 @@
         # Check batch summary parameters after batch has executed,
         # a result set has been added, and
         # we re-call build batch summary
-        batch.has_executed = True
-        batch.end_time = datetime.now()
-        batch.result_sets.append(ResultSet())
-        batch_summary = batch.build_batch_summary()
+        self.batch.has_executed = True
+        self.batch.end_time = datetime.now()
+        self.batch.result_set = ResultSet()
+        batch_summary = self.batch.build_batch_summary()
         self.assertEqual(batch_summary.id, 0)
         self.assertEqual(batch_summary.selection, self.default_sel_data)
         self.assertFalse(batch_summary.has_error)
