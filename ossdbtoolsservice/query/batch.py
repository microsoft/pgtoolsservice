--- conflicted
+++ resolved
@@ -119,10 +119,6 @@
             self._batch_events._on_execution_started(self)
 
         cursor = self.get_cursor(conn)
-<<<<<<< HEAD
-=======
-
->>>>>>> f6362ff6
         conn.connection.add_notice_handler(lambda msg: self.notice_handler(msg, conn))
 
         if self.batch_text.startswith('begin') and conn.transaction_in_trans:
@@ -175,11 +171,7 @@
 
     def notice_handler(self, notice: str, conn: ServerConnection):
         if not conn.user_transaction:
-<<<<<<< HEAD
-            self._notices.append(notice.message_primary)
-=======
             self._notices.append('{0}: {1}'.format(notice.severity, notice.message_primary))
->>>>>>> f6362ff6
         elif not notice.message_primary == 'there is already a transaction in progress':
             self._notices.append('WARNING: {0}'.format(notice.message_primary))
 
