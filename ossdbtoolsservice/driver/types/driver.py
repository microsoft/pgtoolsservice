--- conflicted
+++ resolved
@@ -149,7 +149,6 @@
         """
         Gets the size of a particular database in MB
         """
-<<<<<<< HEAD
         pass
 
     @abstractmethod
@@ -159,9 +158,6 @@
         """
         pass
     
-=======
-
->>>>>>> 8130b383
     @abstractmethod
     def close(self):
         """
