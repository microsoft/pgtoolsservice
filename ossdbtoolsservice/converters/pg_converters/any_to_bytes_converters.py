--- conflicted
+++ resolved
@@ -6,10 +6,6 @@
 import struct
 
 from ossdbtoolsservice.parsers import datatypes
-<<<<<<< HEAD
-from psycopg.types.range import NumericRange, TimestampRange, TimestamptzRange, DateRange
-=======
->>>>>>> aa4c1190
 
 DECODING_METHOD = 'utf-8'
 
@@ -34,188 +30,14 @@
     return bytearray(value.encode())
 
 
-<<<<<<< HEAD
-def convert_date(value: datetime.date):
-    return bytearray(value.isoformat().encode())
-
-
-def convert_time(value: datetime.time):
-    return bytearray(value.isoformat().encode())
-
-
-def convert_time_with_timezone(value: datetime.time):
-    return bytearray(value.isoformat().encode())
-
-
-def convert_datetime(value: datetime.datetime):
-    return bytearray(value.isoformat().encode())
-
-
-def convert_timedelta(value: datetime.timedelta):
-    return bytearray(str(value).encode())
-
-
-def convert_uuid(value: str):
-    return bytearray(str(value).encode())
-
-
-def convert_memoryview(value: memoryview):
-    return bytes(value)
-
-
-def convert_dict(value: dict):
-    return bytearray(json.dumps(value).encode())
-
-
-def convert_numericrange(value: NumericRange):
-    """ Serialize NumericRange object in "[lower,upper)" format before convert to bytearray """
-    bound = _get_range_data_type_bound(value)
-    formatted_value_str = bound[0] + convert_to_string(value.lower) + "," + convert_to_string(value.upper) + bound[1]
-    return bytearray(formatted_value_str.encode())
-
-
-def convert_timestamprange(value: TimestampRange):
-    """ Serialize TimestampRange object in "[lower,upper)" format before convert to bytearray """
-    bound = _get_range_data_type_bound(value)
-    formatted_value_str = bound[0] + convert_date_to_string(value.lower) + "," + convert_date_to_string(value.upper) + bound[1]
-    return bytearray(formatted_value_str.encode())
-
-
-def convert_timestamptzrange(value: TimestamptzRange):
-    """ Serialize TimestamptzRange object in "[lower,upper)" format before convert to bytearray """
-    bound = _get_range_data_type_bound(value)
-    formatted_value_str = bound[0] + convert_date_to_string(value.lower) + "," + convert_date_to_string(value.upper) + bound[1]
-    return bytearray(formatted_value_str.encode())
-
-
-def convert_daterange(value: DateRange):
-    """ Serialize DateRange object in "[lower,upper)" format before convert to bytearray """
-    bound = _get_range_data_type_bound(value)
-    formatted_value_str = bound[0] + convert_date_to_string(value.lower) + "," + convert_date_to_string(value.upper) + bound[1]
-    return bytearray(formatted_value_str.encode())
-
-
-=======
->>>>>>> aa4c1190
 def convert_list(value: list):
     return bytearray(json.dumps(value).encode())
 
 
-<<<<<<< HEAD
-def convert_uuid_list(values: list):
-    uuid_list = []
-    for value in values:
-        uuid_list.append(str(value))
-    return bytearray(json.dumps(uuid_list).encode())
-
-
-def convert_decimal_list(values: list):
-    decimal_list = []
-    for value in values:
-        decimal_list.append(str(decimal.Decimal(value)))
-    return bytearray(json.dumps(decimal_list).encode())
-
-
-def convert_bytea_list(values: list):
-    bytea_list = []
-    for value in values:
-        bytea_list.append(value.tobytes().decode(DECODING_METHOD))
-    return bytearray(json.dumps(bytea_list).encode())
-
-
-def convert_datetime_list(values: list):
-    datetime_list = []
-    for value in values:
-        datetime_list.append(value.isoformat())
-    return bytearray(json.dumps(datetime_list).encode())
-
-
-def convert_date_list(values: list):
-    date_list = []
-    for value in values:
-        date_list.append(value.isoformat())
-    return bytearray(json.dumps(date_list).encode())
-
-
-def convert_time_list(values: list):
-    time_list = []
-    for value in values:
-        time_list.append(value.isoformat())
-    return bytearray(json.dumps(time_list).encode())
-
-
-def convert_time_with_timezone_list(values: list):
-    time_with_timezone_list = []
-    for value in values:
-        time_with_timezone_list.append(value.isoformat())
-    return bytearray(json.dumps(time_with_timezone_list).encode())
-
-
-def convert_timedelta_list(values: list):
-    timedelta_list = []
-    for value in values:
-        timedelta_list.append(str(value))
-    return bytearray(json.dumps(timedelta_list).encode())
-
-
-def convert_numericrange_list(values: list):
-    numericrange_list = []
-    for value in values:
-        bound = _get_range_data_type_bound(value)
-        formatted_value_str = bound[0] + str(int(value.lower)) + "," + str(int(value.upper)) + bound[1]
-        numericrange_list.append(str(formatted_value_str))
-    return bytearray(json.dumps(numericrange_list).encode())
-
-
-def convert_timestamprange_list(values: list):
-    timestamprange_list = []
-    for value in values:
-        bound = _get_range_data_type_bound(value)
-        formatted_value_str = bound[0] + convert_date_to_string(value.lower) + "," + convert_date_to_string(value.upper) + bound[1]
-        timestamprange_list.append(str(formatted_value_str))
-    return bytearray(json.dumps(timestamprange_list).encode())
-
-
-def convert_date_to_string(value):
-    if value is None:
-        return ''
-    return str(value.isoformat())
-
-
-def convert_to_string(value):
-    if value is None:
-        return ''
-    return str(value)
-
-
-=======
->>>>>>> aa4c1190
 PG_DATATYPE_WRITER_MAP = {
     datatypes.DATATYPE_BOOL: convert_bool,
     datatypes.DATATYPE_SMALLINT: convert_short,
     datatypes.DATATYPE_INTEGER: convert_int,
-<<<<<<< HEAD
-    datatypes.DATATYPE_BIGINT: convert_long_long,
-    datatypes.DATATYPE_NUMERIC: convert_decimal,
-    datatypes.DATATYPE_BPCHAR: convert_str,
-    datatypes.DATATYPE_DATE: convert_date,
-    datatypes.DATATYPE_TIME: convert_time,
-    datatypes.DATATYPE_TIME_WITH_TIMEZONE: convert_time_with_timezone,
-    datatypes.DATATYPE_TIMESTAMP: convert_datetime,
-    datatypes.DATATYPE_TIMESTAMP_WITH_TIMEZONE: convert_datetime,
-    datatypes.DATATYPE_INTERVAL: convert_timedelta,
-    datatypes.DATATYPE_UUID: convert_uuid,
-    datatypes.DATATYPE_BYTEA: convert_memoryview,
-    datatypes.DATATYPE_JSON: convert_dict,
-    datatypes.DATATYPE_JSONB: convert_dict,
-    datatypes.DATATYPE_INT4RANGE: convert_numericrange,
-    datatypes.DATATYPE_INT8RANGE: convert_numericrange,
-    datatypes.DATATYPE_NUMRANGE: convert_numericrange,
-    datatypes.DATATYPE_TSRANGE: convert_timestamprange,
-    datatypes.DATATYPE_TSTZRANGE: convert_timestamptzrange,
-    datatypes.DATATYPE_DATERANGE: convert_daterange,
-=======
->>>>>>> aa4c1190
     datatypes.DATATYPE_OID: convert_int,
     datatypes.DATATYPE_POINT_ARRAY: convert_list,
     datatypes.DATATYPE_LINE_ARRAY: convert_list,
@@ -226,21 +48,7 @@
     datatypes.DATATYPE_CIRCLE_ARRAY: convert_list,
     datatypes.DATATYPE_TSVECTOR_ARRAY: convert_list,
     datatypes.DATATYPE_TSQUERY_ARRAY: convert_list,
-<<<<<<< HEAD
-    datatypes.DATATYPE_UUID_ARRAY: convert_uuid_list,
     datatypes.DATATYPE_XML_ARRAY: convert_list,
-    datatypes.DATATYPE_JSON_ARRAY: convert_list,
-    datatypes.DATATYPE_JSONB_ARRAY: convert_list,
-    datatypes.DATATYPE_INT4RANGE_ARRAY: convert_numericrange_list,
-    datatypes.DATATYPE_INT8RANGE_ARRAY: convert_numericrange_list,
-    datatypes.DATATYPE_NUMRANGE_ARRAY: convert_numericrange_list,
-    datatypes.DATATYPE_TSRANGE_ARRAY: convert_timestamprange_list,
-    datatypes.DATATYPE_TSTZRANGE_ARRAY: convert_timestamprange_list,
-    datatypes.DATATYPE_DATERANGE_ARRAY: convert_timestamprange_list,
-    datatypes.DATATYPE_OID_ARRAY: convert_list,
-=======
-    datatypes.DATATYPE_XML_ARRAY: convert_list,
->>>>>>> aa4c1190
     datatypes.DATATYPE_REGPROC_ARRAY: convert_list,
     datatypes.DATATYPE_REGPROCEDURE_ARRAY: convert_list,
     datatypes.DATATYPE_REGOPER_ARRAY: convert_list,
