# --------------------------------------------------------------------------------------------
# Copyright (c) Microsoft Corporation. All rights reserved.
# Licensed under the MIT License. See License.txt in the project root for license information.
# --------------------------------------------------------------------------------------------

<<<<<<< HEAD
from typing import Any, Dict, List, Tuple   # noqa
from logging import Logger  # noqa

from pgsmo import Column, Database, Schema, Server, Function, Table, View       # noqa
from ossdbtoolsservice.driver import ServerConnection
from ossdbtoolsservice.language.completion.packages.parseutils.meta import ColumnMetadata, ForeignKey, FunctionMetadata     # noqa
from smo.common.node_object import NodeCollection

class LightweightMetadata:

    # The boolean argument to the current_schemas function indicates whether
    # implicit schemas, e.g. pg_catalog
    search_path_query = '''
        SELECT * FROM unnest(current_schemas(true))'''

    schemata_query = '''
        SELECT  nspname
        FROM    pg_catalog.pg_namespace
        ORDER BY 1 '''

    tables_query = '''
        SELECT  n.nspname schema_name,
                c.relname table_name
        FROM    pg_catalog.pg_class c
                LEFT JOIN pg_catalog.pg_namespace n
                    ON n.oid = c.relnamespace
        WHERE   c.relkind = ANY(%s)
        ORDER BY 1,2;'''

    databases_query = '''
        SELECT d.datname
        FROM pg_catalog.pg_database d
        ORDER BY 1'''

    def __init__(self, conn: ServerConnection, logger: Logger = None):
        self.conn = conn
        self._logger: Logger = logger

    def _log(self, message):
        if self._logger:
            self._logger.debug(message)

    """
    Performs lightweight metadata queries to avoid doing full object queries for properties that are
    just needed for intellisense
    """

    def _relations(self, kinds=('r', 'v', 'm')):
        """Get table or view name metadata

        :param kinds: list of postgres relkind filters:
                'r' - table
                'v' - view
                'm' - materialized view
        :return: (schema_name, rel_name) tuples
        """

        with self.conn.cursor() as cur:
            sql = cur.mogrify(self.tables_query, [kinds])
            self._log(f'Tables Query. sql: {sql}')
            cur.execute(sql)
            for row in cur:
                yield row

    def tables(self):
        """Yields (schema_name, table_name) tuples"""
        for row in self._relations(kinds=['r']):
            yield row

    def views(self):
        """Yields (schema_name, view_name) tuples.

            Includes both views and and materialized views
        """
        for row in self._relations(kinds=['v', 'm']):
            yield row

    def _columns(self, kinds=('r', 'v', 'm')):
        """Get column metadata for tables and views

        :param kinds: kinds: list of postgres relkind filters:
                'r' - table
                'v' - view
                'm' - materialized view
        :return: list of (schema_name, relation_name, column_name, column_type) tuples
        """

        if self.conn.server_version >= 80400:
            columns_query = '''
                SELECT  nsp.nspname schema_name,
                        cls.relname table_name,
                        att.attname column_name,
                        att.atttypid::regtype::text type_name,
                        att.atthasdef AS has_default,
                        def.adsrc as default
                FROM    pg_catalog.pg_attribute att
                        INNER JOIN pg_catalog.pg_class cls
                            ON att.attrelid = cls.oid
                        INNER JOIN pg_catalog.pg_namespace nsp
                            ON cls.relnamespace = nsp.oid
                        LEFT OUTER JOIN pg_attrdef def
                            ON def.adrelid = att.attrelid
                            AND def.adnum = att.attnum
                WHERE   cls.relkind = ANY(%s)
                        AND NOT att.attisdropped
                        AND att.attnum  > 0
                ORDER BY 1, 2, att.attnum'''
        else:
            columns_query = '''
                SELECT  nsp.nspname schema_name,
                        cls.relname table_name,
                        att.attname column_name,
                        typ.typname type_name,
                        NULL AS has_default,
                        NULL AS default
                FROM    pg_catalog.pg_attribute att
                        INNER JOIN pg_catalog.pg_class cls
                            ON att.attrelid = cls.oid
                        INNER JOIN pg_catalog.pg_namespace nsp
                            ON cls.relnamespace = nsp.oid
                        INNER JOIN pg_catalog.pg_type typ
                            ON typ.oid = att.atttypid
                WHERE   cls.relkind = ANY(%s)
                        AND NOT att.attisdropped
                        AND att.attnum  > 0
                ORDER BY 1, 2, att.attnum'''

        with self.conn.cursor() as cur:
            sql = cur.mogrify(columns_query, [kinds])
            self._log(f'Columns Query. sql: {sql}')
            cur.execute(sql)
            for row in cur:
                yield row

    def table_columns(self):
        for row in self._columns(kinds=['r']):
            yield row

    def view_columns(self):
        for row in self._columns(kinds=['v', 'm']):
            yield row

    def databases(self):
        with self.conn.cursor() as cur:
            self._log(f'Databases Query. sql: {self.databases_query}')
            cur.execute(self.databases_query)
            return [x[0] for x in cur.fetchall()]

    def foreignkeys(self):
        """Yields ForeignKey named tuples"""

        if self.conn.server_version < 90000:
            return

        with self.conn.cursor() as cur:
            query = '''
                SELECT s_p.nspname AS parentschema,
                       t_p.relname AS parenttable,
                       unnest((
                        select
                            array_agg(attname ORDER BY i)
                        from
                            (select unnest(confkey) as attnum, generate_subscripts(confkey, 1) as i) x
                            JOIN pg_catalog.pg_attribute c USING(attnum)
                            WHERE c.attrelid = fk.confrelid
                        )) AS parentcolumn,
                       s_c.nspname AS childschema,
                       t_c.relname AS childtable,
                       unnest((
                        select
                            array_agg(attname ORDER BY i)
                        from
                            (select unnest(conkey) as attnum, generate_subscripts(conkey, 1) as i) x
                            JOIN pg_catalog.pg_attribute c USING(attnum)
                            WHERE c.attrelid = fk.conrelid
                        )) AS childcolumn
                FROM pg_catalog.pg_constraint fk
                JOIN pg_catalog.pg_class      t_p ON t_p.oid = fk.confrelid
                JOIN pg_catalog.pg_namespace  s_p ON s_p.oid = t_p.relnamespace
                JOIN pg_catalog.pg_class      t_c ON t_c.oid = fk.conrelid
                JOIN pg_catalog.pg_namespace  s_c ON s_c.oid = t_c.relnamespace
                WHERE fk.contype = 'f';
                '''
            self._log(f'Functions Query. sql: {query}')
            cur.execute(query)
            for row in cur:
                yield ForeignKey(*row)

    def functions(self):
        """Yields FunctionMetadata named tuples"""

        if self.conn.server_version > 90000:
            query = '''
                SELECT n.nspname schema_name,
                        p.proname func_name,
                        p.proargnames,
                        COALESCE(proallargtypes::regtype[], proargtypes::regtype[])::text[],
                        p.proargmodes,
                        prorettype::regtype::text return_type,
                        p.proisagg is_aggregate,
                        p.proiswindow is_window,
                        p.proretset is_set_returning,
                        pg_get_expr(proargdefaults, 0) AS arg_defaults
                FROM pg_catalog.pg_proc p
                        INNER JOIN pg_catalog.pg_namespace n
                            ON n.oid = p.pronamespace
                WHERE p.prorettype::regtype != 'trigger'::regtype
                ORDER BY 1, 2
                '''
        elif self.conn.server_version >= 80400:
            query = '''
                SELECT n.nspname schema_name,
                        p.proname func_name,
                        p.proargnames,
                        COALESCE(proallargtypes::regtype[], proargtypes::regtype[])::text[],
                        p.proargmodes,
                        prorettype::regtype::text,
                        p.proisagg is_aggregate,
                        false is_window,
                        p.proretset is_set_returning,
                        NULL AS arg_defaults
                FROM pg_catalog.pg_proc p
                INNER JOIN pg_catalog.pg_namespace n
                ON n.oid = p.pronamespace
                WHERE p.prorettype::regtype != 'trigger'::regtype
                ORDER BY 1, 2
                '''
        else:
            query = '''
                SELECT n.nspname schema_name,
                        p.proname func_name,
                        p.proargnames,
                        NULL arg_types,
                        NULL arg_modes,
                        '' ret_type,
                        p.proisagg is_aggregate,
                        false is_window,
                        p.proretset is_set_returning,
                        NULL AS arg_defaults
                FROM pg_catalog.pg_proc p
                INNER JOIN pg_catalog.pg_namespace n
                ON n.oid = p.pronamespace
                WHERE p.prorettype::regtype != 'trigger'::regtype
                ORDER BY 1, 2
                '''

        with self.conn.cursor() as cur:
            self._log(f'Functions Query. sql:{query}')
            cur.execute(query)
            for row in cur:
                yield FunctionMetadata(*row)

    def datatypes(self):
        """Yields tuples of (schema_name, type_name)"""

        with self.conn.cursor() as cur:
            if self.conn.server_version > 90000:
                query = '''
                    SELECT n.nspname schema_name,
                           t.typname type_name
                    FROM   pg_catalog.pg_type t
                           INNER JOIN pg_catalog.pg_namespace n
                              ON n.oid = t.typnamespace
                    WHERE ( t.typrelid = 0  -- non-composite types
                            OR (  -- composite type, but not a table
                                  SELECT c.relkind = 'c'
                                  FROM pg_catalog.pg_class c
                                  WHERE c.oid = t.typrelid
                                )
                          )
                          AND NOT EXISTS( -- ignore array types
                                SELECT  1
                                FROM    pg_catalog.pg_type el
                                WHERE   el.oid = t.typelem AND el.typarray = t.oid
                              )
                          AND n.nspname <> 'pg_catalog'
                          AND n.nspname <> 'information_schema'
                    ORDER BY 1, 2;
                    '''
            else:
                query = '''
                    SELECT n.nspname schema_name,
                      pg_catalog.format_type(t.oid, NULL) type_name
                    FROM pg_catalog.pg_type t
                         LEFT JOIN pg_catalog.pg_namespace n ON n.oid = t.typnamespace
                    WHERE (t.typrelid = 0 OR (SELECT c.relkind = 'c' FROM pg_catalog.pg_class c WHERE c.oid = t.typrelid))
                      AND t.typname !~ '^_'
                          AND n.nspname <> 'pg_catalog'
                          AND n.nspname <> 'information_schema'
                      AND pg_catalog.pg_type_is_visible(t.oid)
                    ORDER BY 1, 2;
                '''
            self._log(f'Datatypes Query. sql: {query}')
            cur.execute(query)
            for row in cur:
                yield row

    def casing(self):
        """Yields the most common casing for names used in db functions"""
        with self.conn.cursor() as cur:
            query = r'''
          WITH Words AS (
                SELECT regexp_split_to_table(prosrc, '\W+') AS Word, COUNT(1)
                FROM pg_catalog.pg_proc P
                JOIN pg_catalog.pg_namespace N ON N.oid = P.pronamespace
                JOIN pg_catalog.pg_language L ON L.oid = P.prolang
                WHERE L.lanname IN ('sql', 'plpgsql')
                AND N.nspname NOT IN ('pg_catalog', 'information_schema')
                GROUP BY Word
            ),
            OrderWords AS (
                SELECT Word,
                    ROW_NUMBER() OVER(PARTITION BY LOWER(Word) ORDER BY Count DESC)
                FROM Words
                WHERE Word ~* '.*[a-z].*'
            ),
            Names AS (
                --Column names
                SELECT attname AS Name
                FROM pg_catalog.pg_attribute
                UNION -- Table/view names
                SELECT relname
                FROM pg_catalog.pg_class
                UNION -- Function names
                SELECT proname
                FROM pg_catalog.pg_proc
                UNION -- Type names
                SELECT typname
                FROM pg_catalog.pg_type
                UNION -- Schema names
                SELECT nspname
                FROM pg_catalog.pg_namespace
                UNION -- Parameter names
                SELECT unnest(proargnames)
                FROM pg_proc
            )
            SELECT Word
            FROM OrderWords
            WHERE LOWER(Word) IN (SELECT Name FROM Names)
            AND Row_Number = 1;
            '''
            self._log(f'Casing Query. sql: {query}')
            cur.execute(query)
            for row in cur:
                yield row[0]
=======
from typing import Dict, List, Tuple   # noqa
from ossdbtoolsservice.language.query import PGLightweightMetadata, MySQLLightweightMetadata
from ossdbtoolsservice.utils.constants import PG_PROVIDER_NAME, MYSQL_PROVIDER_NAME
>>>>>>> cc6f88a8

METADATA_MAP = {
    PG_PROVIDER_NAME: PGLightweightMetadata,
    MYSQL_PROVIDER_NAME: MySQLLightweightMetadata
}

class MetadataExecutor:
    """
    Handles querying metadata from PGSMO or MYSQLSMO and returning it in a form usable by the
    autocomplete code
    """

    def __init__(self, server: 'Server'):
        self.server = server
        self.lightweight_metadata = METADATA_MAP[server.connection._provider_name](
            self.server.connection)
        self.schemas: Dict[str, 'Schema'] = {}
        self.schemas_loaded = False

    def _load_schemas(self):
        database: 'Database' = self.server.maintenance_db
        if database:
            for schema in database.schemas:
                self.schemas[schema.name] = schema

    def _ensure_schemas_loaded(self):
        if not self.schemas_loaded:
            self._load_schemas()
            self.schemas_loaded = True

    @property
    def _schema_names(self) -> List[str]:
        self._ensure_schemas_loaded()
        return list(self.schemas.keys())

    def schemata(self) -> List[str]:
        return self._schema_names

    def search_path(self) -> List[str]:
        return list(self.server.search_path) if self.server.search_path else []

    def databases(self) -> List[str]:
        return [d.name for d in self.server.databases]

    def tables(self) -> List[tuple]:
        """return a 2-tuple of [schema,name]"""
        return [t for t in self.lightweight_metadata.tables()]

    def table_columns(self) -> List[tuple]:
        """return a 3-tuple of [schema,table,name]"""
        return [c for c in self.lightweight_metadata.table_columns()]

    def foreignkeys(self) -> List[tuple]:
        return self.lightweight_metadata.foreignkeys()

    def views(self) -> List[tuple]:
        """return a 2-tuple of [schema,name]"""
        return [v for v in self.lightweight_metadata.views()]

    def view_columns(self) -> List[tuple]:
        """return a 3-tuple of [schema,table,name]"""
        return [c for c in self.lightweight_metadata.view_columns()]

    def datatypes(self) -> List[tuple]:
        """return a 2-tuple of [schema,name]"""
        return [d for d in self.lightweight_metadata.datatypes()]

    def casing(self) -> List[tuple]:
        return [c for c in self.lightweight_metadata.casing()]

    def functions(self) -> List[tuple]:
        """
        In order to avoid iterating over full properties queries for each function, this must always
        use the lightweight metadata query as it'll have N queries for N functions otherwise
        """
        return [f for f in self.lightweight_metadata.functions()]<|MERGE_RESOLUTION|>--- conflicted
+++ resolved
@@ -3,357 +3,9 @@
 # Licensed under the MIT License. See License.txt in the project root for license information.
 # --------------------------------------------------------------------------------------------
 
-<<<<<<< HEAD
-from typing import Any, Dict, List, Tuple   # noqa
-from logging import Logger  # noqa
-
-from pgsmo import Column, Database, Schema, Server, Function, Table, View       # noqa
-from ossdbtoolsservice.driver import ServerConnection
-from ossdbtoolsservice.language.completion.packages.parseutils.meta import ColumnMetadata, ForeignKey, FunctionMetadata     # noqa
-from smo.common.node_object import NodeCollection
-
-class LightweightMetadata:
-
-    # The boolean argument to the current_schemas function indicates whether
-    # implicit schemas, e.g. pg_catalog
-    search_path_query = '''
-        SELECT * FROM unnest(current_schemas(true))'''
-
-    schemata_query = '''
-        SELECT  nspname
-        FROM    pg_catalog.pg_namespace
-        ORDER BY 1 '''
-
-    tables_query = '''
-        SELECT  n.nspname schema_name,
-                c.relname table_name
-        FROM    pg_catalog.pg_class c
-                LEFT JOIN pg_catalog.pg_namespace n
-                    ON n.oid = c.relnamespace
-        WHERE   c.relkind = ANY(%s)
-        ORDER BY 1,2;'''
-
-    databases_query = '''
-        SELECT d.datname
-        FROM pg_catalog.pg_database d
-        ORDER BY 1'''
-
-    def __init__(self, conn: ServerConnection, logger: Logger = None):
-        self.conn = conn
-        self._logger: Logger = logger
-
-    def _log(self, message):
-        if self._logger:
-            self._logger.debug(message)
-
-    """
-    Performs lightweight metadata queries to avoid doing full object queries for properties that are
-    just needed for intellisense
-    """
-
-    def _relations(self, kinds=('r', 'v', 'm')):
-        """Get table or view name metadata
-
-        :param kinds: list of postgres relkind filters:
-                'r' - table
-                'v' - view
-                'm' - materialized view
-        :return: (schema_name, rel_name) tuples
-        """
-
-        with self.conn.cursor() as cur:
-            sql = cur.mogrify(self.tables_query, [kinds])
-            self._log(f'Tables Query. sql: {sql}')
-            cur.execute(sql)
-            for row in cur:
-                yield row
-
-    def tables(self):
-        """Yields (schema_name, table_name) tuples"""
-        for row in self._relations(kinds=['r']):
-            yield row
-
-    def views(self):
-        """Yields (schema_name, view_name) tuples.
-
-            Includes both views and and materialized views
-        """
-        for row in self._relations(kinds=['v', 'm']):
-            yield row
-
-    def _columns(self, kinds=('r', 'v', 'm')):
-        """Get column metadata for tables and views
-
-        :param kinds: kinds: list of postgres relkind filters:
-                'r' - table
-                'v' - view
-                'm' - materialized view
-        :return: list of (schema_name, relation_name, column_name, column_type) tuples
-        """
-
-        if self.conn.server_version >= 80400:
-            columns_query = '''
-                SELECT  nsp.nspname schema_name,
-                        cls.relname table_name,
-                        att.attname column_name,
-                        att.atttypid::regtype::text type_name,
-                        att.atthasdef AS has_default,
-                        def.adsrc as default
-                FROM    pg_catalog.pg_attribute att
-                        INNER JOIN pg_catalog.pg_class cls
-                            ON att.attrelid = cls.oid
-                        INNER JOIN pg_catalog.pg_namespace nsp
-                            ON cls.relnamespace = nsp.oid
-                        LEFT OUTER JOIN pg_attrdef def
-                            ON def.adrelid = att.attrelid
-                            AND def.adnum = att.attnum
-                WHERE   cls.relkind = ANY(%s)
-                        AND NOT att.attisdropped
-                        AND att.attnum  > 0
-                ORDER BY 1, 2, att.attnum'''
-        else:
-            columns_query = '''
-                SELECT  nsp.nspname schema_name,
-                        cls.relname table_name,
-                        att.attname column_name,
-                        typ.typname type_name,
-                        NULL AS has_default,
-                        NULL AS default
-                FROM    pg_catalog.pg_attribute att
-                        INNER JOIN pg_catalog.pg_class cls
-                            ON att.attrelid = cls.oid
-                        INNER JOIN pg_catalog.pg_namespace nsp
-                            ON cls.relnamespace = nsp.oid
-                        INNER JOIN pg_catalog.pg_type typ
-                            ON typ.oid = att.atttypid
-                WHERE   cls.relkind = ANY(%s)
-                        AND NOT att.attisdropped
-                        AND att.attnum  > 0
-                ORDER BY 1, 2, att.attnum'''
-
-        with self.conn.cursor() as cur:
-            sql = cur.mogrify(columns_query, [kinds])
-            self._log(f'Columns Query. sql: {sql}')
-            cur.execute(sql)
-            for row in cur:
-                yield row
-
-    def table_columns(self):
-        for row in self._columns(kinds=['r']):
-            yield row
-
-    def view_columns(self):
-        for row in self._columns(kinds=['v', 'm']):
-            yield row
-
-    def databases(self):
-        with self.conn.cursor() as cur:
-            self._log(f'Databases Query. sql: {self.databases_query}')
-            cur.execute(self.databases_query)
-            return [x[0] for x in cur.fetchall()]
-
-    def foreignkeys(self):
-        """Yields ForeignKey named tuples"""
-
-        if self.conn.server_version < 90000:
-            return
-
-        with self.conn.cursor() as cur:
-            query = '''
-                SELECT s_p.nspname AS parentschema,
-                       t_p.relname AS parenttable,
-                       unnest((
-                        select
-                            array_agg(attname ORDER BY i)
-                        from
-                            (select unnest(confkey) as attnum, generate_subscripts(confkey, 1) as i) x
-                            JOIN pg_catalog.pg_attribute c USING(attnum)
-                            WHERE c.attrelid = fk.confrelid
-                        )) AS parentcolumn,
-                       s_c.nspname AS childschema,
-                       t_c.relname AS childtable,
-                       unnest((
-                        select
-                            array_agg(attname ORDER BY i)
-                        from
-                            (select unnest(conkey) as attnum, generate_subscripts(conkey, 1) as i) x
-                            JOIN pg_catalog.pg_attribute c USING(attnum)
-                            WHERE c.attrelid = fk.conrelid
-                        )) AS childcolumn
-                FROM pg_catalog.pg_constraint fk
-                JOIN pg_catalog.pg_class      t_p ON t_p.oid = fk.confrelid
-                JOIN pg_catalog.pg_namespace  s_p ON s_p.oid = t_p.relnamespace
-                JOIN pg_catalog.pg_class      t_c ON t_c.oid = fk.conrelid
-                JOIN pg_catalog.pg_namespace  s_c ON s_c.oid = t_c.relnamespace
-                WHERE fk.contype = 'f';
-                '''
-            self._log(f'Functions Query. sql: {query}')
-            cur.execute(query)
-            for row in cur:
-                yield ForeignKey(*row)
-
-    def functions(self):
-        """Yields FunctionMetadata named tuples"""
-
-        if self.conn.server_version > 90000:
-            query = '''
-                SELECT n.nspname schema_name,
-                        p.proname func_name,
-                        p.proargnames,
-                        COALESCE(proallargtypes::regtype[], proargtypes::regtype[])::text[],
-                        p.proargmodes,
-                        prorettype::regtype::text return_type,
-                        p.proisagg is_aggregate,
-                        p.proiswindow is_window,
-                        p.proretset is_set_returning,
-                        pg_get_expr(proargdefaults, 0) AS arg_defaults
-                FROM pg_catalog.pg_proc p
-                        INNER JOIN pg_catalog.pg_namespace n
-                            ON n.oid = p.pronamespace
-                WHERE p.prorettype::regtype != 'trigger'::regtype
-                ORDER BY 1, 2
-                '''
-        elif self.conn.server_version >= 80400:
-            query = '''
-                SELECT n.nspname schema_name,
-                        p.proname func_name,
-                        p.proargnames,
-                        COALESCE(proallargtypes::regtype[], proargtypes::regtype[])::text[],
-                        p.proargmodes,
-                        prorettype::regtype::text,
-                        p.proisagg is_aggregate,
-                        false is_window,
-                        p.proretset is_set_returning,
-                        NULL AS arg_defaults
-                FROM pg_catalog.pg_proc p
-                INNER JOIN pg_catalog.pg_namespace n
-                ON n.oid = p.pronamespace
-                WHERE p.prorettype::regtype != 'trigger'::regtype
-                ORDER BY 1, 2
-                '''
-        else:
-            query = '''
-                SELECT n.nspname schema_name,
-                        p.proname func_name,
-                        p.proargnames,
-                        NULL arg_types,
-                        NULL arg_modes,
-                        '' ret_type,
-                        p.proisagg is_aggregate,
-                        false is_window,
-                        p.proretset is_set_returning,
-                        NULL AS arg_defaults
-                FROM pg_catalog.pg_proc p
-                INNER JOIN pg_catalog.pg_namespace n
-                ON n.oid = p.pronamespace
-                WHERE p.prorettype::regtype != 'trigger'::regtype
-                ORDER BY 1, 2
-                '''
-
-        with self.conn.cursor() as cur:
-            self._log(f'Functions Query. sql:{query}')
-            cur.execute(query)
-            for row in cur:
-                yield FunctionMetadata(*row)
-
-    def datatypes(self):
-        """Yields tuples of (schema_name, type_name)"""
-
-        with self.conn.cursor() as cur:
-            if self.conn.server_version > 90000:
-                query = '''
-                    SELECT n.nspname schema_name,
-                           t.typname type_name
-                    FROM   pg_catalog.pg_type t
-                           INNER JOIN pg_catalog.pg_namespace n
-                              ON n.oid = t.typnamespace
-                    WHERE ( t.typrelid = 0  -- non-composite types
-                            OR (  -- composite type, but not a table
-                                  SELECT c.relkind = 'c'
-                                  FROM pg_catalog.pg_class c
-                                  WHERE c.oid = t.typrelid
-                                )
-                          )
-                          AND NOT EXISTS( -- ignore array types
-                                SELECT  1
-                                FROM    pg_catalog.pg_type el
-                                WHERE   el.oid = t.typelem AND el.typarray = t.oid
-                              )
-                          AND n.nspname <> 'pg_catalog'
-                          AND n.nspname <> 'information_schema'
-                    ORDER BY 1, 2;
-                    '''
-            else:
-                query = '''
-                    SELECT n.nspname schema_name,
-                      pg_catalog.format_type(t.oid, NULL) type_name
-                    FROM pg_catalog.pg_type t
-                         LEFT JOIN pg_catalog.pg_namespace n ON n.oid = t.typnamespace
-                    WHERE (t.typrelid = 0 OR (SELECT c.relkind = 'c' FROM pg_catalog.pg_class c WHERE c.oid = t.typrelid))
-                      AND t.typname !~ '^_'
-                          AND n.nspname <> 'pg_catalog'
-                          AND n.nspname <> 'information_schema'
-                      AND pg_catalog.pg_type_is_visible(t.oid)
-                    ORDER BY 1, 2;
-                '''
-            self._log(f'Datatypes Query. sql: {query}')
-            cur.execute(query)
-            for row in cur:
-                yield row
-
-    def casing(self):
-        """Yields the most common casing for names used in db functions"""
-        with self.conn.cursor() as cur:
-            query = r'''
-          WITH Words AS (
-                SELECT regexp_split_to_table(prosrc, '\W+') AS Word, COUNT(1)
-                FROM pg_catalog.pg_proc P
-                JOIN pg_catalog.pg_namespace N ON N.oid = P.pronamespace
-                JOIN pg_catalog.pg_language L ON L.oid = P.prolang
-                WHERE L.lanname IN ('sql', 'plpgsql')
-                AND N.nspname NOT IN ('pg_catalog', 'information_schema')
-                GROUP BY Word
-            ),
-            OrderWords AS (
-                SELECT Word,
-                    ROW_NUMBER() OVER(PARTITION BY LOWER(Word) ORDER BY Count DESC)
-                FROM Words
-                WHERE Word ~* '.*[a-z].*'
-            ),
-            Names AS (
-                --Column names
-                SELECT attname AS Name
-                FROM pg_catalog.pg_attribute
-                UNION -- Table/view names
-                SELECT relname
-                FROM pg_catalog.pg_class
-                UNION -- Function names
-                SELECT proname
-                FROM pg_catalog.pg_proc
-                UNION -- Type names
-                SELECT typname
-                FROM pg_catalog.pg_type
-                UNION -- Schema names
-                SELECT nspname
-                FROM pg_catalog.pg_namespace
-                UNION -- Parameter names
-                SELECT unnest(proargnames)
-                FROM pg_proc
-            )
-            SELECT Word
-            FROM OrderWords
-            WHERE LOWER(Word) IN (SELECT Name FROM Names)
-            AND Row_Number = 1;
-            '''
-            self._log(f'Casing Query. sql: {query}')
-            cur.execute(query)
-            for row in cur:
-                yield row[0]
-=======
 from typing import Dict, List, Tuple   # noqa
 from ossdbtoolsservice.language.query import PGLightweightMetadata, MySQLLightweightMetadata
 from ossdbtoolsservice.utils.constants import PG_PROVIDER_NAME, MYSQL_PROVIDER_NAME
->>>>>>> cc6f88a8
 
 METADATA_MAP = {
     PG_PROVIDER_NAME: PGLightweightMetadata,
