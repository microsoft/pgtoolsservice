--- conflicted
+++ resolved
@@ -93,14 +93,8 @@
             if change_index == len(change_lines) - 1:
                 final_line = final_line + last_line_fragment
 
-<<<<<<< HEAD
-            self.file_lines.insert(current_line_number + change_index, final_line)
-        logger = logging.getLogger('pgsqltoolsservice')
-        utils.log.log_debug(logger, 'New file contents: {}'.format('\n'.join(self.file_lines)))
-=======
             self.file_lines.insert(current_line_number, final_line)
             current_line_number += 1
->>>>>>> 07e130c7
 
     def get_line(self, line: int) -> str:
         """
