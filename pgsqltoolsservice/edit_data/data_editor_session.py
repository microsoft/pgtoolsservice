# --------------------------------------------------------------------------------------------
# Copyright (c) Microsoft Corporation. All rights reserved.
# Licensed under the MIT License. See License.txt in the project root for license information.
# --------------------------------------------------------------------------------------------

from typing import Callable, Dict, List, Optional, Tuple  # noqa
from psycopg2 import sql
import threading

<<<<<<< HEAD
from pgsqltoolsservice.edit_data.update_management import RowEdit, RowUpdate, EditScript, RowCreate, RowDelete # noqa
from pgsqltoolsservice.query import ExecutionState, ResultSet, Query # noqa
=======
from pgsqltoolsservice.edit_data.update_management import RowEdit, RowUpdate, EditScript, RowCreate, RowDelete  # noqa
from pgsqltoolsservice.query_execution.result_set import ResultSet  # noqa
>>>>>>> c8bad8f8
from pgsqltoolsservice.edit_data.contracts import (
    EditCellResponse, InitializeEditParams, EditInitializerFilter, RevertCellResponse,
    CreateRowResponse, EditRow, EditCell
)
from pgsqltoolsservice.edit_data import SmoEditTableMetadataFactory, EditTableMetadata
from pgsqltoolsservice.query.contracts import DbColumn, ResultSetSubset
import pgsqltoolsservice.utils as utils


class DataEditSessionExecutionState:

    def __init__(self, query: Query, message: str=None):
        self.query = query
        self.message = message


class DataEditorSession():
    """ This class will hold the logic to maintain the edit session and handle the operations """

    def __init__(self, metadata_factory: SmoEditTableMetadataFactory):
        self._session_cache: Dict[int, RowEdit] = {}
        self._metadata_factory = metadata_factory
        self._last_row_id: int = None
        self._is_initialized = False
        self._commit_task: threading.Thread = None

        self._result_set: ResultSet = None
        self.table_metadata: EditTableMetadata = None

    def initialize(self, initailize_edit_params: InitializeEditParams, connection: 'psycopg2.extensions.connection',
                   query_executer: Callable[[str, List[DbColumn], Callable], None], on_success: Callable, on_failure: Callable):
        """ This method creates the metadata for the object to be edited and creates the query to be
        executed and calls query executer with it """

        self.table_metadata = self._metadata_factory.get(
            connection, initailize_edit_params.schema_name, initailize_edit_params.object_name,
            initailize_edit_params.object_type)

        query_executer(self._construct_initialize_query(connection,
                                                        self.table_metadata, initailize_edit_params.filters),
                       self.table_metadata.db_columns,
                       lambda execution_state: self.on_query_execution_complete(execution_state, on_success, on_failure))

    def on_query_execution_complete(self, execution_state: DataEditSessionExecutionState, on_success: Callable, on_failure: Callable):
        try:
            if execution_state.query is None:
                message = execution_state.message
                raise Exception(message)

            self._validate_query_for_session(execution_state.query)
            self._result_set = execution_state.query.batches[0].result_set

            self._result_set.columns_info = self.table_metadata.db_columns

            self._last_row_id = len(self._result_set.rows) - 1
            self._is_initialized = True

            on_success()

        except Exception as error:
            on_failure(str(error))

    def update_cell(self, row_id: int, column_index: int, new_value: str) -> EditCellResponse:
        if not self._is_initialized:
            raise RuntimeError("Edit session has not been initialized")

        if row_id > self._last_row_id or row_id < 0:
            raise IndexError(f"Parameter row_id with value {row_id} is out of range")

        edit_row = self._session_cache.get(row_id)

        if edit_row is None:
            edit_row = RowUpdate(row_id, self._result_set, self.table_metadata)
            self._session_cache[row_id] = edit_row

        result = edit_row.set_cell_value(column_index, new_value)

        return result

    def commit_edit(self, connection: 'psycopg2.extensions.connection', success: Callable, failure: Callable):
        if not self._is_initialized:
            raise RuntimeError("Edit session has not been initialized")

        utils.validate.is_not_none('connection', connection)
        utils.validate.is_not_none('onsuccess', success)
        utils.validate.is_not_none('onfailure', failure)

        if self._commit_task is not None and self._commit_task.is_alive() is True:
            raise ValueError('Previous commit in progress')

        thread = threading.Thread(
            target=self._do_commit,
            args=(connection, success, failure)
        )
        thread.daemon = True
        self._commit_task = thread

        thread.start()

    def revert_row(self, row_id: int) -> None:
        if not self._is_initialized:
            raise RuntimeError("Edit session has not been initialized")

        if self._last_row_id is None or (row_id > self._last_row_id or row_id < 0):
            raise IndexError(f"Parameter row_id with value {row_id} is out of range")

        try:
            self._session_cache.pop(row_id)

        except KeyError:
            raise KeyError('No edit pending for row')

    def revert_cell(self, row_id: int, column_index: int) -> RevertCellResponse:
        if not self._is_initialized:
            raise RuntimeError("Edit session has not been initialized")

        edit_row = self._session_cache.get(row_id)

        return edit_row.revert_cell(column_index)

    def delete_row(self, row_id: int) -> None:
        if not self._is_initialized:
            raise RuntimeError("Edit session has not been initialized")

        if self._last_row_id is None or (row_id > self._last_row_id or row_id < 0):
            raise IndexError(f"Parameter row_id with value {row_id} is out of range")

        row_delete = RowDelete(row_id, self._result_set, self.table_metadata)

        self._session_cache[row_id] = row_delete

    def create_row(self) -> CreateRowResponse:
        if not self._is_initialized:
            raise RuntimeError("Edit session has not been initialized")

        self._last_row_id += 1

        new_row = RowCreate(self._last_row_id, self._result_set, self.table_metadata)

        self._session_cache[self._last_row_id] = new_row

        default_cell_values = []

        for index, column_metadata in enumerate(self.table_metadata.columns_metadata):
            default_value = None
            if column_metadata.is_calculated is True:
                default_value = '&lt;TBD&gt;'

            elif column_metadata.default_value is not None:
                cell_update = new_row.set_cell_value(index, column_metadata.default_value)
                default_value = cell_update.cell.display_value

            default_cell_values.append(default_value)

        return CreateRowResponse(self._last_row_id, default_cell_values)

    def get_rows(self, owner_uri, start_index: int, end_index: int) -> List[EditRow]:
        if start_index <= len(self._result_set.rows):
            subset = ResultSetSubset.from_result_set(self._result_set, start_index, end_index)
        else:
            subset = ResultSetSubset()

        edit_rows = []
        for index, row in enumerate(subset.rows):
            row_id = start_index + index
            cache = self._session_cache.get(row_id)
            if cache is not None:
                edit_rows.append(cache.get_edit_row(subset.rows[0]))
            else:
                edit_row = EditRow(row_id, [EditCell(cell, False, row_id) for cell in row])
                edit_rows.append(edit_row)

        return edit_rows

    def _do_commit(self, connection: 'psycopg2.extensions.connection', success: Callable, failure: Callable):

        try:
            edit_operations = self._session_cache.values()

            cursor = connection.cursor()

            for operation in edit_operations:
                # If its a new row that’s being added and tried to delete without committing we just clear it
                # from cache
                if isinstance(operation, RowDelete) and operation.row_id >= len(self._result_set.rows):
                    pass
                else:
                    script: EditScript = operation.get_script()
                    cursor.execute(cursor.mogrify(script.query_template, (script.query_paramters)))
                    operation.apply_changes(cursor)

            self._session_cache.clear()
            self._last_row_id = len(self._result_set.rows) - 1

            success()

        except Exception as error:
            failure(str(error))

    def _validate_query_for_session(self, query: Query):

        if query.execution_state is not ExecutionState.EXECUTED:
            raise Exception('Execution not completed')

    def _construct_initialize_query(self, connection: 'psycopg2.extensions.connection', metadata: EditTableMetadata, filters: EditInitializerFilter):

        column_names = [sql.Identifier(column.name) for column in metadata.columns_metadata]

        if filters.limit_results is not None and filters.limit_results > 0:
            limit_clause = ' '.join([' LIMIT', str(filters.limit_results)])

        query = sql.SQL('SELECT {0} FROM {1}.{2} {3}').format(
            sql.SQL(', ').join(column_names),
            sql.Identifier(metadata.schema_name),
            sql.Identifier(metadata.table_name),
            sql.SQL(limit_clause)
        )
        return query.as_string(connection)<|MERGE_RESOLUTION|>--- conflicted
+++ resolved
@@ -7,13 +7,8 @@
 from psycopg2 import sql
 import threading
 
-<<<<<<< HEAD
 from pgsqltoolsservice.edit_data.update_management import RowEdit, RowUpdate, EditScript, RowCreate, RowDelete # noqa
 from pgsqltoolsservice.query import ExecutionState, ResultSet, Query # noqa
-=======
-from pgsqltoolsservice.edit_data.update_management import RowEdit, RowUpdate, EditScript, RowCreate, RowDelete  # noqa
-from pgsqltoolsservice.query_execution.result_set import ResultSet  # noqa
->>>>>>> c8bad8f8
 from pgsqltoolsservice.edit_data.contracts import (
     EditCellResponse, InitializeEditParams, EditInitializerFilter, RevertCellResponse,
     CreateRowResponse, EditRow, EditCell
