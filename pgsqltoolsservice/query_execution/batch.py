--- conflicted
+++ resolved
@@ -18,7 +18,6 @@
 
 class Batch(object):
 
-<<<<<<< HEAD
     def __init__(self, batch_text: str, ordinal_id: int, selection: SelectionData, request_context: RequestContext = None):
         self.batch_text = batch_text
         self.id = ordinal_id
@@ -29,17 +28,6 @@
         self.result_set: ResultSet = None
         self.end_time: datetime = None
         self.request_context: Optional[RequestContext] = None
-=======
-    def __init__(self, ordinal_id: int=None, selection: SelectionData=None,
-                 has_error: bool=False):
-        self.id = ordinal_id
-        self.selection = selection
-        self.start_time: datetime = datetime.now()
-        self.has_error = has_error
-        self.result_sets: List[ResultSet] = []
-        self.end_time: datetime = None
-        self.has_executed = False
->>>>>>> 4cf7fdd4
 
     def build_batch_summary(self) -> BatchSummary:
         """returns a summary of current batch status"""
@@ -76,4 +64,4 @@
     @property
     def result_set_summaries(self) -> List[ResultSetSummary]:
         """Gets the batch's result set as a summary contract list"""
-        return [self.result_set.result_set_summary]+        return [self.result_set.result_set_summary] if self.result_set is not None else []