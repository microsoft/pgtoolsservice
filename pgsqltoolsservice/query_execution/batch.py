--- conflicted
+++ resolved
@@ -17,11 +17,7 @@
 
 class Batch(object):
 
-<<<<<<< HEAD
     def __init__(self, batch_text: str, ordinal_id: int, selection: Optional[SelectionData]):
-=======
-    def __init__(self, batch_text: str, ordinal_id: int, selection: SelectionData):
->>>>>>> c63502f8
         self.batch_text = batch_text
         self.id = ordinal_id
         self.selection = selection
@@ -41,12 +37,7 @@
 
         if self.has_executed:
             # TODO handle multiple result set summaries later
-<<<<<<< HEAD
-            elapsed_time = get_elapsed_time_str(self.start_time, self.end_time)
-            summary.execution_elapsed = elapsed_time
-=======
             summary.execution_elapsed = get_elapsed_time_str(self.start_time, self.end_time)
->>>>>>> c63502f8
             summary.result_set_summaries: List[ResultSetSummary] = [self.result_set.result_set_summary] if self.result_set is not None else []
             summary.execution_end = get_time_str(self.end_time)
             summary.special_action = None
