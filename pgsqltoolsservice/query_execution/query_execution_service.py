--- conflicted
+++ resolved
@@ -89,7 +89,7 @@
             if self._service_provider.logger is not None:
                 self._service_provider.logger.exception(
                     'Encountered exception while handling query request')  # TODO: Localize
-            request_context.send_error('Unhandled exception: {}'.format(str(e)))  # TODO: Localize
+            request_context.send_unhandled_error_response(e)
             return
 
         thread = threading.Thread(
@@ -168,30 +168,10 @@
         # Send a response to indicate that the query was kicked off
         request_context.send_response({})
 
-<<<<<<< HEAD
         # Set up batch execution callback methods for sending notifications
         def _batch_execution_started_callback(query: Query, batch: Batch) -> None:
-            batch_event_params = BatchEventParams(batch.build_batch_summary(), query.owner_uri)
+            batch_event_params = BatchNotificationParams(batch.build_batch_summary(), params.owner_uri)
             request_context.send_notification(BATCH_START_NOTIFICATION, batch_event_params)
-=======
-        except Exception as e:
-            if self._service_provider.logger is not None:
-                self._service_provider.logger.exception(
-                    'Encountered exception while handling query request')  # TODO: Localize
-            request_context.send_unhandled_error_response(e)  # TODO: Localize
-            return
-
-        try:
-            # Get the cursor and start executing the query
-            cur = conn.cursor()
-
-            for batch in query.batches:
-                # send query/batchStart response
-                if query.is_canceled:
-                    raise RuntimeError("Query canceled by user.")  # TODO: Localize
-                batch_event_params = BatchNotificationParams(batch.build_batch_summary(), params.owner_uri)
-                request_context.send_notification(BATCH_START_NOTIFICATION, batch_event_params)
->>>>>>> 3b733439
 
         def _batch_execution_finished_callback(query: Query, batch: Batch) -> None:
             # Send back notices as a separate message to avoid error coloring / highlighting of text
@@ -213,22 +193,11 @@
                 message_params = self.build_message_params(query.owner_uri, batch.id, rows_message, False)
                 request_context.send_notification(MESSAGE_NOTIFICATION, message_params)
 
-<<<<<<< HEAD
             # send query/batchComplete and query/complete response
-            batch_event_params = BatchEventParams(batch_summary, query.owner_uri)
+            batch_event_params = BatchNotificationParams(batch_summary, params.owner_uri)
             request_context.send_notification(BATCH_COMPLETE_NOTIFICATION, batch_event_params)
 
         query = self.query_results[params.owner_uri]
-=======
-                # send query/batchComplete and query/complete response
-                batch_event_params = BatchNotificationParams(summary, params.owner_uri)
-                request_context.send_notification(BATCH_COMPLETE_NOTIFICATION, batch_event_params)
-
-            query.execution_state = ExecutionState.EXECUTED
-            conn.commit()
-            query_complete_params = QueryCompleteNotificationParams(params.owner_uri, [summary])
-            request_context.send_notification(QUERY_COMPLETE_NOTIFICATION, query_complete_params)
->>>>>>> 3b733439
 
         # Wrap execution in a try/except block so that we can send an error if it fails
         try:
@@ -237,7 +206,7 @@
             self._resolve_query_exception(e, query, request_context, conn)
         finally:
             # Send a query complete notification
-            query_complete_params = QueryCompleteParams([batch.build_batch_summary() for batch in query.batches], params.owner_uri)
+            query_complete_params = QueryCompleteNotificationParams(params.owner_uri, [batch.build_batch_summary() for batch in query.batches])
             request_context.send_notification(QUERY_COMPLETE_NOTIFICATION, query_complete_params)
 
     def _get_connection(self, owner_uri: str, connection_type: ConnectionType) -> 'psycopg2.connection':
@@ -291,7 +260,6 @@
         result_message_params = self.build_message_params(query.owner_uri, query.batches[query.current_batch_index].id, error_message, True)
         request_context.send_notification(MESSAGE_NOTIFICATION, result_message_params)
 
-<<<<<<< HEAD
         # If there was a failure in the middle of a transaction, roll it back.
         # Note that conn.rollback() won't work since the connection is in autocommit mode
         if not is_rollback_error and conn.get_transaction_status() is psycopg2.extensions.TRANSACTION_STATUS_INERROR:
@@ -310,36 +278,4 @@
     if batch.row_count != -1:
         return '({0} row(s) affected)'.format(batch.row_count)  # TODO: Localize
     else:
-        return 'Commands completed successfully'  # TODO: Localize
-=======
-        # Send a batch complete notification
-        summary = None
-        if batch is not None:
-            batch.has_error = True
-            batch.has_executed = True
-            summary = batch.build_batch_summary()
-            self.query_results[owner_uri].execution_state = ExecutionState.EXECUTED
-
-        batch_event_params = BatchNotificationParams(summary, owner_uri)
-        request_context.send_notification(BATCH_COMPLETE_NOTIFICATION, batch_event_params)
-
-        # Send a query complete notification
-        query_complete_params = QueryCompleteNotificationParams(owner_uri, [summary])
-        request_context.send_notification(QUERY_COMPLETE_NOTIFICATION, query_complete_params)
-
-        # Roll back the transaction if the connection is still open
-        if not conn.closed:
-            conn.rollback()
-
-    def create_batches(self, params: ExecuteRequestParamsBase, length: int):
-        for index in range(length):
-            batch = Batch(index,
-                          params.query_selection if isinstance(params, ExecuteDocumentSelectionParams) else None)
-            self.query_results[params.owner_uri].batches.append(batch)
-
-
-def get_batch_strings(query_string: str) -> List[str]:
-    """Splits query string into a list of batch strings"""
-    # TODO: Update this to actually split the strings once spliting a query into batches is in place
-    return [query_string]
->>>>>>> 3b733439
+        return 'Commands completed successfully'  # TODO: Localize