# --------------------------------------------------------------------------------------------
# Copyright (c) Microsoft Corporation. All rights reserved.
# Licensed under the MIT License. See License.txt in the project root for license information.
# --------------------------------------------------------------------------------------------

from queue import Queue
import threading
import uuid

from pgsqltoolsservice.hosting.json_message import JSONRPCMessage, JSONRPCMessageType
from pgsqltoolsservice.hosting.json_reader import JSONRPCReader
from pgsqltoolsservice.hosting.json_writer import JSONRPCWriter


class JSONRPCServer:
    """
    Handles async requests, async notifications, and async responses
    """
    # CONSTANTS ############################################################
    OUTPUT_THREAD_NAME = u"JSON_RPC_Output_Thread"
    INPUT_THREAD_NAME = u"JSON_RPC_Input_Thread"

    class Handler:
        def __init__(self, class_, handler):
            self.class_ = class_
            self.handler = handler

    def __init__(self, in_stream, out_stream, logger=None, version='0'):
        """
        Initializes internal state of the server and sets up a few useful built-in request handlers
        :param in_stream: Input stream that will provide messages from the client
        :param out_stream: Output stream that will send message to the client
        :param logger: Optional logger
        :param version: Protocol version. Defaults to 0
        """
        self.writer = JSONRPCWriter(out_stream, logger=logger)
        self.reader = JSONRPCReader(in_stream, logger=logger)
        self._logger = logger
        self._version = version
        self._stop_requested = False

        self._output_queue = Queue()

        self._request_handlers = {}
        self._notification_handlers = {}
        self._shutdown_handlers = []

        self._output_consumer = None
        self._input_consumer = None

        # Register built-in handlers
        # 1) Echo
        echo_config = IncomingMessageConfiguration('echo', None)
        self.set_request_handler(echo_config, self._handle_echo_request)

        # 2) Protocol version
        version_config = IncomingMessageConfiguration('version', None)
        self.set_request_handler(version_config, self._handle_version_request)

        # 3) Shutdown/exit
        shutdown_config = IncomingMessageConfiguration('shutdown', None)
        self.set_request_handler(shutdown_config, self._handle_shutdown_request)
        exit_config = IncomingMessageConfiguration('exit', None)
        self.set_request_handler(exit_config, self._handle_shutdown_request)

    # METHODS ##############################################################

    def add_shutdown_handler(self, handler):
        """
        Adds the provided shutdown handler to the list of shutdown handlers
        :param handler: The callable handler to call when shutdown occurs
        """
        self._shutdown_handlers.append(handler)

    def start(self):
        """
        Starts the background threads to listen for responses and requests from the underlying
        streams. Encapsulated into its own method for future async extensions without threads
        """
        if self._logger is not None:
            self._logger.info("JSON RPC server starting...")

        self._output_consumer = threading.Thread(
            target=self._consume_output,
            name=self.OUTPUT_THREAD_NAME
        )
        self._output_consumer.daemon = True
        self._output_consumer.start()

        self._input_consumer = threading.Thread(
            target=self._consume_input,
            name=self.INPUT_THREAD_NAME
        )
        self._input_consumer.daemon = True
        self._input_consumer.start()

    def stop(self):
        """
        Signal input and output threads to halt asap
        """
        self._stop_requested = True

        # Enqueue None to optimistically unblock output thread so it can check for the cancellation flag
        self._output_queue.put(None)

        if self._logger is not None:
            self._logger.info('JSON RPC server stopping...')

    def send_request(self, method, params):
        """
        Add a new request to the output queue
        :param method: Method string of the request
        :param params: Data to send along with the request
        """
        message_id = str(uuid.uuid4())

        # Create the message
        message = JSONRPCMessage.create_request(message_id, method, params)

        # TODO: Add support for handlers for the responses
        # Add the message to the output queue
        self._output_queue.put(message)

    def set_request_handler(self, config, handler):
        """
        Sets the handler for a request with a given configuration
        :param config: Configuration of the request to listen for
        :param handler: Handler to call when the server receives a request that matches the config
        """
        self._request_handlers[config.method] = self.Handler(config.parameter_class, handler)

    def set_notification_handler(self, config, handler):
        """
        Sets the handler for a notification with a given configuration
        :param config: Configuration of the notification to listen for
        :param handler: Handler to call when the server receives a notification that matches the config
        """
        self._notification_handlers[config.method] = self.Handler(config.parameter_class, handler)

    def wait_for_exit(self):
        """
        Blocks until both input and output threads return, ie, until the server stops.
        """
        self._input_consumer.join()
        self._output_consumer.join()
        if self._logger is not None:
            self._logger.info('Input and output threads have completed')

        # Close the reader/writer here instead of in the stop method in order to allow "softer"
        # shutdowns that will read or write the last message before halting
        self.reader.close()
        self.writer.close()

    # BUILT-IN HANDLERS ####################################################

    @staticmethod
    def _handle_echo_request(request_context, params):
        request_context.send_response(params)

    def _handle_version_request(self, request_context, params):
        request_context.send_response(self._version)

    def _handle_shutdown_request(self, request_context, params):
        # Signal that the threads should stop
        if self._logger is not None:
            self._logger.info('Received shutdown request')
        self._stop_requested = True

        # Execute the shutdown request handlers
        for handler in self._shutdown_handlers:
            handler()

    # IMPLEMENTATION DETAILS ###############################################

    def _consume_input(self):
        """
        Listen for messages from the input stream and dispatch them to the registered listeners
        :raises ValueError: The stream was closed. Exit the thread immediately.
        :raises LookupError: No void header with content-length was found
        :raises EOFError: The stream may not contain any bytes yet, so retry.
        """
        if self._logger is not None:
            self._logger.info('Input thread started')

        while not self._stop_requested:
            try:
                message = self.reader.read_message()
                self._dispatch_message(message)

            except EOFError as error:
                # Thread fails once we read EOF. Halt the input thread
                self._log_exception(error, self.INPUT_THREAD_NAME)
                self.stop()
                break
            except (LookupError, ValueError) as error:
                # LookupError: Content-Length header was not found
                # ValueError: JSON deserialization failed
                self._log_exception(error, self.INPUT_THREAD_NAME)
                # Do not halt the input thread
            except Exception as error:
                # Catch generic exceptions
                self._log_exception(error, self.INPUT_THREAD_NAME)
                # Do not halt the input thread

    def _consume_output(self):
        """
        Send output over the output stream
        """
        if self._logger is not None:
            self._logger.info('Output thread started')

        while not self._stop_requested:
            try:
                # Block until queue contains a message to send
                message = self._output_queue.get()
                if message is not None:
                    # It is necessary to check for None here b/c unblock the queue get by adding
                    # None when we want to stop the service
                    self.writer.send_message(message)

            except ValueError as error:
                # Stream is closed, break out of the loop
                self._log_exception(error, self.OUTPUT_THREAD_NAME)
                break
            except Exception as error:
                # Catch generic exceptions without breaking out of loop
                self._log_exception(error, self.OUTPUT_THREAD_NAME)

    def _dispatch_message(self, message):
        """
        Dispatches a message that was received to the necessary handler
        :param message: The message that was received
        """
        if message.message_type in [JSONRPCMessageType.ResponseSuccess, JSONRPCMessageType.ResponseError]:
            # Responses need to be routed to the handler that requested them
            # TODO: Route to the handler or send error message
            return

        # Figure out which handler will execute the request/notification
        if message.message_type is JSONRPCMessageType.Request:
            if self._logger is not None:
                self._logger.info('Received request id=%s method=%s', message.message_id, message.message_method)
            handler = self._request_handlers.get(message.message_method)
<<<<<<< HEAD
=======
            request_context = RequestContext(message, self._output_queue)
>>>>>>> 0b203069

            # Make sure we got a handler for the request
            if handler is None:
                request_context.send_error(f'Requested method is unsupported: {message.message_method}')
                if self._logger is not None:
                    self._logger.warn('Requested method is unsupported: %s', message.message_method)
                return

            # Call the handler with a request context and the deserialized parameter object
<<<<<<< HEAD
            request_context = RequestContext(message, self._output_queue)
=======
            deserialized_object = None
>>>>>>> 0b203069
            if handler.class_ is None:
                # Don't attempt to do complex deserialization
                deserialized_object = message.message_params
            else:
                # Use the complex deserializer
                deserialized_object = handler.class_.from_dict(message.message_params)
            handler.handler(request_context, deserialized_object)
        elif message.message_type is JSONRPCMessageType.Notification:
            if self._logger is not None:
                self._logger.info('Received notification method=%s', message.message_method)
            handler = self._notification_handlers.get(message.message_method)

            if handler is None:
                # Ignore the notification
                if self._logger is not None:
                    self._logger.warn('Notification method %s is unsupported', message.message_method)
                return

            # Call the handler with a notification context
            notification_context = NotificationContext(self._output_queue)
            deserialized_object = None
            if handler.class_ is None:
                # Don't attempt to do complex deserialization
                deserialized_object = message.message_params
            else:
                # Use the complex deserializer
                deserialized_object = handler.class_.from_dict(message.message_params)
            handler.handler(notification_context, deserialized_object)
        else:
            # If this happens we have a serious issue with the JSON RPC reader
            if self._logger is not None:
                self._logger.warn('Received unsupported message type %s', message.message_type)
            return

    def _log_exception(self, ex, thread_name):
        """
        Logs an exception if the logger is defined
        :param ex: Exception to log
        :param thread_name: Name of the thread that encountered the exception
        """
        if self._logger is not None:
            self._logger.exception('Thread %s encountered exception %s', thread_name, ex)


class IncomingMessageConfiguration:
    """Object that stores the info for registering a request"""

    def __init__(self, method, parameter_class):
        """
        Constructor for request configuration
        :param method: String name of the method to respond to
        :param parameter_class: Class to deserialize the request parameters into
        """
        self.method = method
        self.parameter_class = parameter_class


class RequestContext:
    """
    Context for a received message
    """

    def __init__(self, message, queue):
        """
        Initializes a new request context
        :param message: The raw request message
        :param queue: Output queue that any outgoing messages will be added to
        """
        self._message = message
        self._queue = queue

    def send_response(self, params):
        """
        Sends a successful response to this request
        :param params: Data to send back with the response
        """
        message = JSONRPCMessage.create_response(self._message.message_id, params)
        self._queue.put(message)

    def send_notification(self, method, params):
        """
        Sends a notification, independent to this request
        :param method: String name of the method for the notification
        :param params: Data to send with the notification
        """
        message = JSONRPCMessage.create_notification(method, params)
        self._queue.put(message)

    def send_error(self, message, data=None, code=0):
        """
        Sends a failure response to this request
        :param message: Concise 1-sentence message explanation of the error
        :param data: Optional data to send back with the error
        :param code: Optional error code to identify the error
        """
        message = JSONRPCMessage.create_error(self._message.message_id, code, message, data)
        self._queue.put(message)


class NotificationContext:
    """
    Context for a received notification
    """

    def __init__(self, queue):
        """
        Initializes a new notification context
        :param queue: Output queue that any outgoing messages will be added to
        """
        self._queue = queue

    def send_notification(self, method, params):
        """
        Sends a new notification over the JSON RPC channel
        :param method: String name of the method of the notification being send
        :param params: Any data to send along with the notification
        """
        message = JSONRPCMessage.create_notification(method, params)
        self._queue.put(message)<|MERGE_RESOLUTION|>--- conflicted
+++ resolved
@@ -241,24 +241,17 @@
             if self._logger is not None:
                 self._logger.info('Received request id=%s method=%s', message.message_id, message.message_method)
             handler = self._request_handlers.get(message.message_method)
-<<<<<<< HEAD
-=======
-            request_context = RequestContext(message, self._output_queue)
->>>>>>> 0b203069
 
             # Make sure we got a handler for the request
             if handler is None:
+                # TODO: Localize?
                 request_context.send_error(f'Requested method is unsupported: {message.message_method}')
                 if self._logger is not None:
                     self._logger.warn('Requested method is unsupported: %s', message.message_method)
                 return
 
             # Call the handler with a request context and the deserialized parameter object
-<<<<<<< HEAD
             request_context = RequestContext(message, self._output_queue)
-=======
-            deserialized_object = None
->>>>>>> 0b203069
             if handler.class_ is None:
                 # Don't attempt to do complex deserialization
                 deserialized_object = message.message_params
