--- conflicted
+++ resolved
@@ -276,17 +276,10 @@
             try:
                 handler.handler(request_context, deserialized_object)
             except Exception:
-<<<<<<< HEAD
-                error_message = f'Unhandled exception while handling request method {message.message_method}'
-                request_context.send_error(error_message)
-                if self._logger is not None:
-                    self._logger.exception(error_message)
-=======
                 error_message = f'Unhandled exception while handling request method {message.message_method}'  # TODO: Localize
                 if self._logger is not None:
                     self._logger.exception(error_message)
                 request_context.send_error(error_message, code=-32603)
->>>>>>> 4e5ca05a
         elif message.message_type is JSONRPCMessageType.Notification:
             if self._logger is not None:
                 self._logger.info('Received notification method=%s', message.message_method)
