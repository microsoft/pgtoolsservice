--- conflicted
+++ resolved
@@ -80,10 +80,6 @@
 
 
 # NODE GENERATORS ##########################################################
-<<<<<<< HEAD
-def _get_node_info(node: NodeObject, current_path: str, node_type: str, label: Optional[str]=None, is_leaf: bool=True,
-                   schema: Optional[str]=None) -> NodeInfo:
-=======
 def _get_node_info(
         node: NodeObject,
         current_path: str,
@@ -92,7 +88,6 @@
         is_leaf: bool=True,
         schema: Optional[str]=None
 ) -> NodeInfo:
->>>>>>> d33033b3
     """
     Utility method for generating a NodeInfo from a NodeObject
     :param node: NodeObject to convert into a NodeInfo.
@@ -145,17 +140,11 @@
     Expected match_params:
       scid int: schema OID
     """
-<<<<<<< HEAD
-    schema = _get_schema(session, match_params['scid'])
-    funcs = schema.functions
-    return [_get_node_info(node, current_path, 'ScalarValuedFunction', schema=schema.name) for node in funcs]
-=======
     parent_obj = _get_obj_with_refresh(_get_schema(session, match_params['scid']), is_refresh)
     return [
         _get_node_info(node, current_path, 'ScalarValuedFunction', schema=parent_obj.name)
         for node in parent_obj.functions
     ]
->>>>>>> d33033b3
 
 
 def _tables(is_refresh: bool, current_path: str, session: ObjectExplorerSession, match_params: dict) -> List[NodeInfo]:
@@ -164,14 +153,8 @@
     Expected match_params:
       scid int: schema OID
     """
-<<<<<<< HEAD
-    schema = _get_schema(session, match_params['scid'])
-    tables = schema.tables
-    return [_get_node_info(node, current_path, 'Table', schema=schema.name) for node in tables]
-=======
     parent_obj = _get_obj_with_refresh(_get_schema(session, match_params['scid']), is_refresh)
     return [_get_node_info(node, current_path, 'Table', schema=parent_obj.name) for node in parent_obj.tables]
->>>>>>> d33033b3
 
 
 def _schemas(is_refresh: bool, current_path: str, session: ObjectExplorerSession, match_params: dict) -> List[NodeInfo]:
@@ -186,14 +169,8 @@
     Expected match_params:
       scid int: schema OID
     """
-<<<<<<< HEAD
-    schema = _get_schema(session, match_params['scid'])
-    views = schema.views
-    return [_get_node_info(node, current_path, 'View', schema=schema.name) for node in views]
-=======
     parent_obj = _get_obj_with_refresh(_get_schema(session, match_params['scid']), is_refresh)
     return [_get_node_info(node, current_path, 'View', schema=parent_obj.name) for node in parent_obj.views]
->>>>>>> d33033b3
 
 
 # ROUTING TABLE ############################################################
