# --------------------------------------------------------------------------------------------
# Copyright (c) Microsoft Corporation. All rights reserved.
# Licensed under the MIT License. See License.txt in the project root for license information.
# --------------------------------------------------------------------------------------------

"""This module holds the connection service class, which allows for the user to connect and
disconnect and holds the current connection, if one is present"""

import logging
import threading
import uuid

import psycopg2

from pgsqltoolsservice.connection.contracts import (
    CONNECT_REQUEST, ConnectRequestParams,
    DISCONNECT_REQUEST, DisconnectRequestParams,
    CONNECTION_COMPLETE_METHOD, ConnectionCompleteParams,
    ConnectionDetails, ConnectionSummary, ConnectionType
)
from pgsqltoolsservice.hosting import RequestContext, ServiceProvider


class ConnectionInfo(object):
    """Information pertaining to a unique connection instance"""

    def __init__(self, owner_uri: str, details: ConnectionDetails):
        self.owner_uri: str = owner_uri
        self.details: ConnectionDetails = details
        self.connection_id: str = str(uuid.uuid4())
        self._connection_map: dict = {}

    def get_connection(self, connection_type):
        """Get the connection associated with the given connection type, or return None"""
        return self._connection_map.get(connection_type)

    def get_all_connections(self):
        """Get all connections held by this object"""
        return self._connection_map.values()

    def add_connection(self, connection_type, connection):
        """Add a connection to the connection map, associated with the given connection type"""
        self._connection_map[connection_type] = connection

    def remove_connection(self, connection_type):
        """
        Remove the connection associated with the given connection type, or raise a KeyError if
        there is no such connection
        """
        self._connection_map.pop(connection_type)

    def remove_all_connections(self):
        """ Remove all connections held by this object"""
        self._connection_map = {}


class ConnectionService:
    """Manage a single connection, including the ability to connect/disconnect"""

    def __init__(self):
        self.connection = None
        self.owner_to_connection_map = {}
        self.owner_to_thread_map = {}
        self._service_provider = None

    def register(self, service_provider: ServiceProvider):
        self._service_provider = service_provider

        # Register the handlers for the service
        self._service_provider.server.set_request_handler(CONNECT_REQUEST, self.handle_connect_request)
        self._service_provider.server.set_request_handler(DISCONNECT_REQUEST, self.handle_disconnect_request)

    # REQUEST HANDLERS #####################################################
    def handle_connect_request(self, request_context: RequestContext, params: ConnectRequestParams) -> None:
        """Kick off a connection in response to an incoming connection request"""
<<<<<<< HEAD
        logging.debug(f'Handling new connection request with type {type}')
        thread = threading.Thread(target=self.connect_and_respond, args=(ownerUri, connection, type))
        self.server.register_thread(thread)
=======
        thread = threading.Thread(
            target=self._connect_and_respond,
            args=(request_context, params)
        )
>>>>>>> 36ac83b4
        thread.daemon = True
        thread.start()
        self.owner_to_thread_map[params.owner_uri] = thread

        request_context.send_response(True)

    def handle_disconnect_request(self, request_context: RequestContext, params: DisconnectRequestParams) -> None:
        """Close a connection in response to an incoming disconnection request"""
        connection_info = self.owner_to_connection_map.get(params.owner_uri)
        if connection_info is None:
            request_context.send_response(False)
        else:
            request_context.send_response(self._close_connections(connection_info, params.type))

    # IMPLEMENTATION DETAILS ###############################################
    def _connect_and_respond(self, request_context: RequestContext, params: ConnectRequestParams) -> None:
        """Open a connection and fire the connection complete notification"""
        response = self._connect(params)
        request_context.send_notification(CONNECTION_COMPLETE_METHOD, response)

    def _connect(self, params):
        """
        Open a connection using the given connection information.

        If a connection was already open, disconnect first. Return whether the connection was
        successful
        """

        connection_info: ConnectionInfo = self.owner_to_connection_map.get(params.owner_uri)

        # If there is no saved connection or the saved connection's options do not match, create a new one
        if connection_info is None or connection_info.details.options != params.connection.options:
            if connection_info is not None:
                self._close_connections(connection_info)
            connection_info = ConnectionInfo(params.owner_uri, params.connection)
            self.owner_to_connection_map[params.owner_uri] = connection_info

        # Get the connection for the given type and build a response if it is present, otherwise open the connection
        connection = connection_info.get_connection(params.type)
        if connection is not None:
            return build_connection_response(connection_info, connection, params.type)

        # The connection doesn't exist yet. Build the connection string from the provided options
        connection_options = params.connection.options
        connection_string = ''
        for option, value in connection_options.items():
            key = CONNECTION_OPTION_KEY_MAP[option] if option in CONNECTION_OPTION_KEY_MAP else option
            connection_string += "{}='{}' ".format(key, value)
        logging.debug(f'Connecting with connection string {connection_string}')

        # Connect using psycopg2
        try:
            connection = psycopg2.connect(connection_string)
            connection_info.add_connection(params.type, connection)
            return build_connection_response(connection_info, connection, params.type)
        except Exception as err:
            return build_connection_response_error(connection_info, params.type, err)

    @staticmethod
    def _close_connections(connection_info: ConnectionInfo, connection_type=None):
        """
        Close the connections in the given ConnectionInfo object matching the passed type, or
        close all of them if no type is given.

        Return False if no matching connections were found to close, otherwise return True.
        """
        connections_to_close = []
        if connection_type is None:
            connections_to_close = connection_info.get_all_connections()
            if not connections_to_close:
                return False
            connection_info.remove_all_connections()
        else:
            connection = connection_info.get_connection(connection_type)
            if connection is None:
                return False
            connections_to_close.append(connection)
            connection_info.remove_connection(connection_type)
        for connection in connections_to_close:
            try:
                connection.close()
            except Exception:
                # Ignore errors when disconnecting
                pass
        return True


def build_connection_response(connection_info, connection, connection_type):
    """Build a connection complete response object"""
    dsn_parameters = connection.get_dsn_parameters()

    connection_summary = ConnectionSummary(dsn_parameters['dbname'], dsn_parameters['host'], dsn_parameters['user'])

    response = ConnectionCompleteParams()
    response.connection_id = connection_info.connection_id
    response.connection_summary = connection_summary
    response.owner_uri = connection_info.owner_uri
    response.type = connection_type

    return response


def build_connection_response_error(connection_info: ConnectionInfo, connection_type: ConnectionType, err):
    """Build a connection complete response object"""
    response: ConnectRequestParams = ConnectionCompleteParams()
    response.owner_uri = connection_info.owner_uri
    response.type = connection_type
    response.messages = repr(err)
    response.error_message = str(err)

    return response


# Dictionary mapping connection option names to their corresponding connection string keys.
# If a name is not present in this map, the name should be used as the key.
CONNECTION_OPTION_KEY_MAP = {
    'connectTimeout': 'connect_timeout',
    'clientEncoding': 'client_encoding',
    'applicationName': 'application_name'
}<|MERGE_RESOLUTION|>--- conflicted
+++ resolved
@@ -73,16 +73,10 @@
     # REQUEST HANDLERS #####################################################
     def handle_connect_request(self, request_context: RequestContext, params: ConnectRequestParams) -> None:
         """Kick off a connection in response to an incoming connection request"""
-<<<<<<< HEAD
-        logging.debug(f'Handling new connection request with type {type}')
-        thread = threading.Thread(target=self.connect_and_respond, args=(ownerUri, connection, type))
-        self.server.register_thread(thread)
-=======
         thread = threading.Thread(
             target=self._connect_and_respond,
             args=(request_context, params)
         )
->>>>>>> 36ac83b4
         thread.daemon = True
         thread.start()
         self.owner_to_thread_map[params.owner_uri] = thread
