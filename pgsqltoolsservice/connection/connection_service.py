# --------------------------------------------------------------------------------------------
# Copyright (c) Microsoft Corporation. All rights reserved.
# Licensed under the MIT License. See License.txt in the project root for license information.
# --------------------------------------------------------------------------------------------

"""This module holds the connection service class, which allows for the user to connect and
disconnect and holds the current connection, if one is present"""

import threading
from typing import Dict, Optional, Tuple  # noqa
import uuid

import psycopg2
<<<<<<< HEAD
import psycopg2.extensions as ppg2_extensions
=======
import psycopg2.extensions
>>>>>>> 5fe67b63

from pgsqltoolsservice.connection.contracts import (
    CANCEL_CONNECT_REQUEST, CancelConnectParams,
    CONNECT_REQUEST, ConnectRequestParams,
    DISCONNECT_REQUEST, DisconnectRequestParams,
    CONNECTION_COMPLETE_METHOD, ConnectionCompleteParams,
    ConnectionDetails, ConnectionSummary, ConnectionType, ServerInfo,
    LIST_DATABASES_REQUEST, ListDatabasesParams, ListDatabasesResponse
)
from pgsqltoolsservice.hosting import RequestContext, ServiceProvider
from pgsqltoolsservice.utils import constants
from pgsqltoolsservice.utils.cancellation import CancellationToken


class ConnectionInfo(object):
    """Information pertaining to a unique connection instance"""

    def __init__(self, owner_uri: str, details: ConnectionDetails):
        self.owner_uri: str = owner_uri
        self.details: ConnectionDetails = details
        self.connection_id: str = str(uuid.uuid4())
<<<<<<< HEAD
        self._connection_map: Dict[ConnectionType, ppg2_extensions.connection] = {}

    def get_connection(self, connection_type: ConnectionType) -> Optional[ppg2_extensions.connection]:
=======
        self._connection_map: Dict[ConnectionType, psycopg2.extensions.connection] = {}

    def get_connection(self, connection_type: ConnectionType) -> Optional[psycopg2.extensions.connection]:
>>>>>>> 5fe67b63
        """Get the connection associated with the given connection type, or return None"""
        return self._connection_map.get(connection_type)

    def get_all_connections(self):
        """Get all connections held by this object"""
        return self._connection_map.values()

<<<<<<< HEAD
    def add_connection(self, connection_type: ConnectionType, connection: ppg2_extensions.connection):
=======
    def add_connection(self, connection_type: ConnectionType, connection: psycopg2.extensions.connection):
>>>>>>> 5fe67b63
        """Add a connection to the connection map, associated with the given connection type"""
        self._connection_map[connection_type] = connection

    def remove_connection(self, connection_type: ConnectionType):
        """
        Remove the connection associated with the given connection type, or raise a KeyError if
        there is no such connection
        """
        self._connection_map.pop(connection_type)

    def remove_all_connections(self):
        """Remove all connections held by this object"""
        self._connection_map = {}

    def has_connection(self, connection_type: ConnectionType):
        """Return whether this object has a connection matching the given connection type"""
        return connection_type in self._connection_map


class ConnectionService:
    """Manage a single connection, including the ability to connect/disconnect"""

    def __init__(self):
        self.owner_to_connection_map: Dict[str, ConnectionInfo] = {}
        self.owner_to_thread_map = {}
        self._service_provider = None
        self._cancellation_map: Dict[Tuple[str, ConnectionType], CancellationToken] = {}
        self._cancellation_lock: threading.Lock = threading.Lock()

    def register(self, service_provider: ServiceProvider):
        self._service_provider = service_provider

        # Register the handlers for the service
        self._service_provider.server.set_request_handler(CONNECT_REQUEST, self.handle_connect_request)
        self._service_provider.server.set_request_handler(DISCONNECT_REQUEST, self.handle_disconnect_request)
        self._service_provider.server.set_request_handler(LIST_DATABASES_REQUEST, self.handle_list_databases)
        self._service_provider.server.set_request_handler(CANCEL_CONNECT_REQUEST, self.handle_cancellation_request)

    # PUBLIC METHODS #######################################################
    def connect(self, params: ConnectRequestParams):
        """
        Open a connection using the given connection information.

        If a connection was already open, disconnect first. Return a connection response indicating
        whether the connection was successful
        """

        connection_info: ConnectionInfo = self.owner_to_connection_map.get(params.owner_uri)

        # If there is no saved connection or the saved connection's options do not match, create a new one
        if connection_info is None or connection_info.details.options != params.connection.options:
            if connection_info is not None:
                self._close_connections(connection_info)
            connection_info = ConnectionInfo(params.owner_uri, params.connection)
            self.owner_to_connection_map[params.owner_uri] = connection_info

        # Get the connection for the given type and build a response if it is present, otherwise open the connection
        connection = connection_info.get_connection(params.type)
        if connection is not None:
            return _build_connection_response(connection_info, params.type)

        # The connection doesn't exist yet. Cancel any ongoing connection and set up a cancellation token
        cancellation_key = (params.owner_uri, params.type)
        cancellation_token = CancellationToken()
        with self._cancellation_lock:
            if cancellation_key in self._cancellation_map:
                self._cancellation_map[cancellation_key].cancel()
            self._cancellation_map[cancellation_key] = cancellation_token

        # Map the connection options to their psycopg2-specific options
        connection_options = {CONNECTION_OPTION_KEY_MAP.get(option, option): value for option, value in params.connection.options.items()}

        # Use the default database if one was not provided
        if 'dbname' not in connection_options or not connection_options['dbname']:
            connection_options['dbname'] = self._service_provider[constants.WORKSPACE_SERVICE_NAME].configuration.pgsql.default_database

        # Connect using psycopg2
        try:
            # Pass connection parameters as keyword arguments to psycopg2.connect by unpacking the connection_options dict
            connection = psycopg2.connect(**connection_options)
        except Exception as err:
            return _build_connection_response_error(connection_info, params.type, err)
        finally:
            # Remove this thread's cancellation token if needed
            with self._cancellation_lock:
                if (cancellation_key in self._cancellation_map
                        and cancellation_token is self._cancellation_map[cancellation_key]):
                    del self._cancellation_map[cancellation_key]

        # If the connection was canceled, close it
        if cancellation_token.canceled:
            connection.close()
            return None

        # Set autocommit mode so that users have control over transactions
        connection.autocommit = True

        # The connection was not canceled, so add the connection and respond
        connection_info.add_connection(params.type, connection)
        return _build_connection_response(connection_info, params.type)

    def disconnect(self, owner_uri: str, connection_type: Optional[ConnectionType]) -> bool:
        """
        Closes a single connection or all connections that belong to an owner URI based on the
        connection type provided
        :param owner_uri: URI of the connection to lookup and disconnect
        :param connection_type: The connection type to disconnect, may be omitted to close all
            connections for the owner URI
        :return: True if the connections were successfully disconnected, false otherwise
        """
        # Look up the connection to disconnect
        connection_info = self.owner_to_connection_map.get(owner_uri)
        return self._close_connections(connection_info, connection_type) if connection_info is not None else False

<<<<<<< HEAD
    def get_connection(self, owner_uri: str, connection_type: ConnectionType) -> Optional[ppg2_extensions.connection]:
=======
    def get_connection(self, owner_uri: str, connection_type: ConnectionType) -> Optional[psycopg2.extensions.connection]:
>>>>>>> 5fe67b63
        """
        Get a psycopg2 connection for the given owner URI and connection type

        :raises ValueError: If there is no connection associated with the provided URI
        """
        connection_info = self.owner_to_connection_map.get(owner_uri)
        if connection_info is None:
            raise ValueError('No connection associated with given owner URI')

        if not connection_info.has_connection(connection_type):
            self.connect(ConnectRequestParams(connection_info.details, owner_uri, connection_type))
        return connection_info.get_connection(connection_type)

    # REQUEST HANDLERS #####################################################
    def handle_connect_request(self, request_context: RequestContext, params: ConnectRequestParams) -> None:
        """Kick off a connection in response to an incoming connection request"""
        thread = threading.Thread(
            target=self._connect_and_respond,
            args=(request_context, params)
        )
        thread.daemon = True
        thread.start()
        self.owner_to_thread_map[params.owner_uri] = thread

        request_context.send_response(True)

    def handle_disconnect_request(self, request_context: RequestContext, params: DisconnectRequestParams) -> None:
        """Close a connection in response to an incoming disconnection request"""
        request_context.send_response(self.disconnect(params.owner_uri, params.type))

    def handle_list_databases(self, request_context: RequestContext, params: ListDatabasesParams):
        """List all databases on the server that the given URI has a connection to"""
        connection = None
        try:
            connection = self.get_connection(params.owner_uri, ConnectionType.DEFAULT)
        except ValueError as err:
            request_context.send_error(str(err))
            return
        query_results = None
        try:
            query_results = _execute_query(connection, 'SELECT datname FROM pg_database WHERE datistemplate = false;')
        except psycopg2.ProgrammingError as err:
            if self._service_provider is not None and self._service_provider.logger is not None:
                self._service_provider.logger.exception('Error listing databases')
            request_context.send_error(str(err))
            return
        database_names = [result[0] for result in query_results]
        request_context.send_response(ListDatabasesResponse(database_names))

    def handle_cancellation_request(self, request_context: RequestContext, params: CancelConnectParams) -> None:
        """Cancel a connection attempt in response to a cancellation request"""
        cancellation_key = (params.owner_uri, params.type)
        with self._cancellation_lock:
            connection_found = cancellation_key in self._cancellation_map
            if connection_found:
                self._cancellation_map[cancellation_key].cancel()
        request_context.send_response(connection_found)

    # IMPLEMENTATION DETAILS ###############################################
    def _connect_and_respond(self, request_context: RequestContext, params: ConnectRequestParams) -> None:
        """Open a connection and fire the connection complete notification"""
        response = self.connect(params)

        # Send the connection complete response unless the connection was canceled
        if response is not None:
            request_context.send_notification(CONNECTION_COMPLETE_METHOD, response)

    @staticmethod
    def _close_connections(connection_info: ConnectionInfo, connection_type=None):
        """
        Close the connections in the given ConnectionInfo object matching the passed type, or
        close all of them if no type is given.

        Return False if no matching connections were found to close, otherwise return True.
        """
        connections_to_close = []
        if connection_type is None:
            connections_to_close = connection_info.get_all_connections()
            if not connections_to_close:
                return False
            connection_info.remove_all_connections()
        else:
            connection = connection_info.get_connection(connection_type)
            if connection is None:
                return False
            connections_to_close.append(connection)
            connection_info.remove_connection(connection_type)
        for connection in connections_to_close:
            try:
                connection.close()
            except Exception:
                # Ignore errors when disconnecting
                pass
        return True


def _build_connection_response(connection_info: ConnectionInfo, connection_type: ConnectionType):
    """Build a connection complete response object"""
    connection = connection_info.get_connection(connection_type)
    dsn_parameters = connection.get_dsn_parameters()

    connection_summary = ConnectionSummary(
        server_name=dsn_parameters['host'],
        database_name=dsn_parameters['dbname'],
        user_name=dsn_parameters['user'])

    response = ConnectionCompleteParams()
    response.connection_id = connection_info.connection_id
    response.connection_summary = connection_summary
    response.owner_uri = connection_info.owner_uri
    response.type = connection_type
    response.server_info = _get_server_info(connection)

    return response


def _build_connection_response_error(connection_info: ConnectionInfo, connection_type: ConnectionType, err):
    """Build a connection complete response object"""
    response: ConnectRequestParams = ConnectionCompleteParams()
    response.owner_uri = connection_info.owner_uri
    response.type = connection_type
    response.messages = str(err)
    response.error_message = str(err)

    return response


def _get_server_info(connection):
    """Build the server info response for a connection"""
    server_version = connection.get_parameter_status('server_version')
    host = connection.get_dsn_parameters()['host']
    is_cloud = host.endswith('database.azure.com') or host.endswith('database.windows.net')
    return ServerInfo(server_version, is_cloud)


def _execute_query(connection, query):
    """
    Execute a simple query without arguments for the given connection

    :raises psycopg2.ProgrammingError: if there was no result set when executing the query
    """
    cursor = connection.cursor()
    cursor.execute(query)
    try:
        query_results = cursor.fetchall()
    except psycopg2.ProgrammingError:
        raise
    return query_results


# Dictionary mapping connection option names to their corresponding connection string keys.
# If a name is not present in this map, the name should be used as the key.
CONNECTION_OPTION_KEY_MAP = {
    'connectTimeout': 'connect_timeout',
    'clientEncoding': 'client_encoding',
    'applicationName': 'application_name'
}<|MERGE_RESOLUTION|>--- conflicted
+++ resolved
@@ -11,11 +11,7 @@
 import uuid
 
 import psycopg2
-<<<<<<< HEAD
-import psycopg2.extensions as ppg2_extensions
-=======
 import psycopg2.extensions
->>>>>>> 5fe67b63
 
 from pgsqltoolsservice.connection.contracts import (
     CANCEL_CONNECT_REQUEST, CancelConnectParams,
@@ -37,15 +33,9 @@
         self.owner_uri: str = owner_uri
         self.details: ConnectionDetails = details
         self.connection_id: str = str(uuid.uuid4())
-<<<<<<< HEAD
-        self._connection_map: Dict[ConnectionType, ppg2_extensions.connection] = {}
-
-    def get_connection(self, connection_type: ConnectionType) -> Optional[ppg2_extensions.connection]:
-=======
         self._connection_map: Dict[ConnectionType, psycopg2.extensions.connection] = {}
 
     def get_connection(self, connection_type: ConnectionType) -> Optional[psycopg2.extensions.connection]:
->>>>>>> 5fe67b63
         """Get the connection associated with the given connection type, or return None"""
         return self._connection_map.get(connection_type)
 
@@ -53,11 +43,7 @@
         """Get all connections held by this object"""
         return self._connection_map.values()
 
-<<<<<<< HEAD
-    def add_connection(self, connection_type: ConnectionType, connection: ppg2_extensions.connection):
-=======
     def add_connection(self, connection_type: ConnectionType, connection: psycopg2.extensions.connection):
->>>>>>> 5fe67b63
         """Add a connection to the connection map, associated with the given connection type"""
         self._connection_map[connection_type] = connection
 
@@ -172,11 +158,7 @@
         connection_info = self.owner_to_connection_map.get(owner_uri)
         return self._close_connections(connection_info, connection_type) if connection_info is not None else False
 
-<<<<<<< HEAD
-    def get_connection(self, owner_uri: str, connection_type: ConnectionType) -> Optional[ppg2_extensions.connection]:
-=======
     def get_connection(self, owner_uri: str, connection_type: ConnectionType) -> Optional[psycopg2.extensions.connection]:
->>>>>>> 5fe67b63
         """
         Get a psycopg2 connection for the given owner URI and connection type
 
