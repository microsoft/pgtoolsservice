--- conflicted
+++ resolved
@@ -82,93 +82,8 @@
         self._service_provider.server.set_request_handler(LIST_DATABASES_REQUEST, self.handle_list_databases)
         self._service_provider.server.set_request_handler(CANCEL_CONNECT_REQUEST, self.handle_cancellation_request)
 
-<<<<<<< HEAD
-    def get_connection(self, owner_uri: str, connection_type: ConnectionType):
-        """
-        Get a psycopg2 connection for the given owner URI and connection type
-
-        :raises ValueError: If there is no connection associated with the provided URI
-        """
-        if owner_uri not in self.owner_to_connection_map:
-            raise ValueError('No connection associated with given owner URI')
-        connection_info = self.owner_to_connection_map[owner_uri]
-        if not connection_info.has_connection(connection_type):
-            self._connect(ConnectRequestParams(connection_info.details, owner_uri, connection_type))
-        return connection_info.get_connection(connection_type)
-
-    def get_connection_info(self, owner_uri: str) -> ConnectionInfo:
-        """
-        Get the connection info for a given owner_uri
-
-        :raises ValueError: If there is no connection associated with the provided URI
-        """
-        if owner_uri not in self.owner_to_connection_map:
-            raise ValueError('No connection associated with given owner URI')
-        return self.owner_to_connection_map[owner_uri]
-
-    # REQUEST HANDLERS #####################################################
-    def handle_connect_request(self, request_context: RequestContext, params: ConnectRequestParams) -> None:
-        """Kick off a connection in response to an incoming connection request"""
-        thread = threading.Thread(
-            target=self._connect_and_respond,
-            args=(request_context, params)
-        )
-        thread.daemon = True
-        thread.start()
-        self.owner_to_thread_map[params.owner_uri] = thread
-
-        request_context.send_response(True)
-
-    def handle_disconnect_request(self, request_context: RequestContext, params: DisconnectRequestParams) -> None:
-        """Close a connection in response to an incoming disconnection request"""
-        connection_info = self.owner_to_connection_map.get(params.owner_uri)
-        if connection_info is None:
-            request_context.send_response(False)
-        else:
-            request_context.send_response(self._close_connections(connection_info, params.type))
-
-    def handle_list_databases(self, request_context: RequestContext, params: ListDatabasesParams):
-        """List all databases on the server that the given URI has a connection to"""
-        connection = None
-        try:
-            connection = self.get_connection(params.owner_uri, ConnectionType.DEFAULT)
-        except ValueError as err:
-            request_context.send_error(str(err))
-            return
-        query_results = None
-        try:
-            query_results = _execute_query(connection, 'SELECT datname FROM pg_database WHERE datistemplate = false;')
-        except psycopg2.ProgrammingError as err:
-            if self._service_provider is not None and self._service_provider.logger is not None:
-                self._service_provider.logger.exception('Error listing databases')
-            request_context.send_error(str(err))
-            return
-        database_names = [result[0] for result in query_results]
-        request_context.send_response(ListDatabasesResponse(database_names))
-
-    def handle_cancellation_request(self, request_context: RequestContext, params: CancelConnectParams) -> None:
-        """Cancel a connection attempt in response to a cancellation request"""
-        cancellation_key = (params.owner_uri, params.type)
-        with self._cancellation_lock:
-            connection_found = cancellation_key in self._cancellation_map
-            if connection_found:
-                self._cancellation_map[cancellation_key].cancel()
-        request_context.send_response(connection_found)
-
-    # IMPLEMENTATION DETAILS ###############################################
-    def _connect_and_respond(self, request_context: RequestContext, params: ConnectRequestParams) -> None:
-        """Open a connection and fire the connection complete notification"""
-        response = self._connect(params)
-
-        # Send the connection complete response unless the connection was canceled
-        if response is not None:
-            request_context.send_notification(CONNECTION_COMPLETE_METHOD, response)
-
-    def _connect(self, params: ConnectRequestParams):
-=======
     # PUBLIC METHODS #######################################################
     def connect(self, params: ConnectRequestParams):
->>>>>>> 5fe67b63
         """
         Open a connection using the given connection information.
 
@@ -249,13 +164,20 @@
 
         :raises ValueError: If there is no connection associated with the provided URI
         """
-        connection_info = self.owner_to_connection_map.get(owner_uri)
-        if connection_info is None:
-            raise ValueError('No connection associated with given owner URI')
-
+        connection_info = self.get_connection_info(owner_uri)
         if not connection_info.has_connection(connection_type):
             self.connect(ConnectRequestParams(connection_info.details, owner_uri, connection_type))
         return connection_info.get_connection(connection_type)
+
+    def get_connection_info(self, owner_uri: str) -> ConnectionInfo:
+        """
+        Get the connection info for a given owner_uri
+
+        :raises ValueError: If there is no connection associated with the provided URI
+        """
+        if owner_uri not in self.owner_to_connection_map:
+            raise ValueError('No connection associated with given owner URI')
+        return self.owner_to_connection_map[owner_uri]
 
     # REQUEST HANDLERS #####################################################
     def handle_connect_request(self, request_context: RequestContext, params: ConnectRequestParams) -> None:
