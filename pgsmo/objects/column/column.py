# --------------------------------------------------------------------------------------------
# Copyright (c) Microsoft Corporation. All rights reserved.
# Licensed under the MIT License. See License.txt in the project root for license information.
# --------------------------------------------------------------------------------------------

from typing import List, Optional

import pgsmo.objects.node_object as node
import pgsmo.utils as utils

TEMPLATE_ROOT = utils.templating.get_template_root(__file__, 'templates')


<<<<<<< HEAD
class Column:
    @staticmethod
    def get_columns_for_table(conn: utils.querying.ServerConnection, tid: int, fetch: bool=False):
        # Execute query to get list of columns
        sql = utils.templating.render_template(
            utils.templating.get_template_path(TEMPLATE_ROOT, 'nodes.sql', conn.version),
            tid=tid
            # TODO: Add show system objs support
        )
        cols, rows = conn.execute_dict(sql)

        return [Column._from_node_query(conn, row['oid'], row['name'], row['datatype'], **row) for row in rows]

    @classmethod
    def _from_node_query(cls, conn: utils.querying.ServerConnection,
                         col_id: int, col_name: str, col_datatype: str,
                         **kwargs):
=======
class Column(node.NodeObject):
    @classmethod
    def get_nodes_for_parent(cls, conn: utils.querying.ConnectionWrapper, tid: int) -> List['Column']:
        return node.get_nodes(conn, TEMPLATE_ROOT, cls._from_node_query, tid=tid)

    @classmethod
    def _from_node_query(cls, conn: utils.querying.ConnectionWrapper, **kwargs) -> 'Column':
>>>>>>> e3a4891a
        """
        Creates a new Column object based on the the results from the column nodes query
        :param conn: Connection used to execute the column nodes query
        :param kwargs: Optional parameters for the column
        Kwargs:
            name str: Name of the column
            datatype str: Name of the type of the column
            oid int: Object ID of the column
            not_null bool: Whether or not null is allowed for the column
            has_default_value bool: Whether or not the column has a default value constraint
        :return: Instance of the Column
        """
        col = cls(conn, kwargs['name'], kwargs['datatype'])
        col._oid = kwargs['oid']
        col._has_default_value = kwargs['has_default_val']
        col._not_null = kwargs['not_null']

        return col

    def __init__(self, conn: utils.querying.ConnectionWrapper, name: str, datatype: str):
        """
        Initializes a new instance of a Column
        :param conn: Connection to the server/database that this object will belong to
        :param name: Name of the column
        :param datatype: Type of the column
        """
        super(Column, self).__init__(conn, name)
        self._datatype: str = datatype

        # Declare the optional parameters
<<<<<<< HEAD
        self._conn: Optional[utils.querying.ServerConnection] = None
        self._cid: Optional[int] = None
=======
>>>>>>> e3a4891a
        self._has_default_value: Optional[bool] = None
        self._not_null: Optional[bool] = None

    # PROPERTIES ###########################################################
    @property
    def datatype(self) -> str:
        return self._datatype

    @property
    def has_default_value(self) -> Optional[bool]:
        return self._has_default_value

    @property
    def not_null(self) -> Optional[bool]:
        return self._not_null

    # METHODS ##############################################################
    def refresh(self):
        self._fetch_properties()

    # IMPLEMENTATION DETAILS ###############################################
    def _fetch_properties(self):
        pass<|MERGE_RESOLUTION|>--- conflicted
+++ resolved
@@ -11,33 +11,13 @@
 TEMPLATE_ROOT = utils.templating.get_template_root(__file__, 'templates')
 
 
-<<<<<<< HEAD
-class Column:
-    @staticmethod
-    def get_columns_for_table(conn: utils.querying.ServerConnection, tid: int, fetch: bool=False):
-        # Execute query to get list of columns
-        sql = utils.templating.render_template(
-            utils.templating.get_template_path(TEMPLATE_ROOT, 'nodes.sql', conn.version),
-            tid=tid
-            # TODO: Add show system objs support
-        )
-        cols, rows = conn.execute_dict(sql)
-
-        return [Column._from_node_query(conn, row['oid'], row['name'], row['datatype'], **row) for row in rows]
-
-    @classmethod
-    def _from_node_query(cls, conn: utils.querying.ServerConnection,
-                         col_id: int, col_name: str, col_datatype: str,
-                         **kwargs):
-=======
 class Column(node.NodeObject):
     @classmethod
-    def get_nodes_for_parent(cls, conn: utils.querying.ConnectionWrapper, tid: int) -> List['Column']:
+    def get_nodes_for_parent(cls, conn: utils.querying.ServerConnection, tid: int) -> List['Column']:
         return node.get_nodes(conn, TEMPLATE_ROOT, cls._from_node_query, tid=tid)
 
     @classmethod
-    def _from_node_query(cls, conn: utils.querying.ConnectionWrapper, **kwargs) -> 'Column':
->>>>>>> e3a4891a
+    def _from_node_query(cls, conn: utils.querying.ServerConnection, **kwargs) -> 'Column':
         """
         Creates a new Column object based on the the results from the column nodes query
         :param conn: Connection used to execute the column nodes query
@@ -57,7 +37,7 @@
 
         return col
 
-    def __init__(self, conn: utils.querying.ConnectionWrapper, name: str, datatype: str):
+    def __init__(self, conn: utils.querying.ServerConnection, name: str, datatype: str):
         """
         Initializes a new instance of a Column
         :param conn: Connection to the server/database that this object will belong to
@@ -68,11 +48,6 @@
         self._datatype: str = datatype
 
         # Declare the optional parameters
-<<<<<<< HEAD
-        self._conn: Optional[utils.querying.ServerConnection] = None
-        self._cid: Optional[int] = None
-=======
->>>>>>> e3a4891a
         self._has_default_value: Optional[bool] = None
         self._not_null: Optional[bool] = None
 
@@ -87,12 +62,4 @@
 
     @property
     def not_null(self) -> Optional[bool]:
-        return self._not_null
-
-    # METHODS ##############################################################
-    def refresh(self):
-        self._fetch_properties()
-
-    # IMPLEMENTATION DETAILS ###############################################
-    def _fetch_properties(self):
-        pass+        return self._not_null