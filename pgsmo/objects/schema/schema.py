# --------------------------------------------------------------------------------------------
# Copyright (c) Microsoft Corporation. All rights reserved.
# Licensed under the MIT License. See License.txt in the project root for license information.
# --------------------------------------------------------------------------------------------

import os.path as path
from typing import List, Optional

import pgsmo.objects.node_object as node
from pgsmo.objects.table.table import Table
from pgsmo.objects.view.view import View
import pgsmo.utils as utils


TEMPLATE_ROOT = utils.templating.get_template_root(__file__, 'templates')


<<<<<<< HEAD
class Schema:
    @staticmethod
    def get_schemas_for_database(conn: utils.querying.ServerConnection) -> List['Schema']:
        type_template_root = path.join(TEMPLATE_ROOT, conn.server_type)
        sql = utils.templating.render_template(
            utils.templating.get_template_path(type_template_root, 'nodes.sql', conn.version),

        )

        cols, rows = conn.execute_dict(sql)

        return [Schema._from_node_query(conn, row['oid'], row['name'], **row) for row in rows]
=======
class Schema(node.NodeObject):
    @classmethod
    def get_nodes_for_parent(cls, conn: utils.querying.ConnectionWrapper) -> List['Schema']:
        type_template_root = path.join(TEMPLATE_ROOT, conn.server_type)
        return node.get_nodes(conn, type_template_root, cls._from_node_query)
>>>>>>> e3a4891a

    @classmethod
    def _from_node_query(cls, conn: utils.querying.ConnectionWrapper, **kwargs) -> 'Schema':
        """
        Creates an instance of a schema object from the results of a nodes query
        :param conn: The connection used to execute the nodes query
        :param kwargs: A row from the nodes query
        Kwargs:
            name str: Name of the schema
            oid int: Object ID of the schema
            can_create bool: Whether or not the schema can be created by the current user
            has_usage bool: Whether or not the schema can be used(?)
        :return:
        """
        schema = cls(conn, kwargs['name'])
        schema._oid = kwargs['oid']
        schema._can_create = kwargs['can_create']
        schema._has_usage = kwargs['has_usage']

        return schema

    def __init__(self, conn: utils.querying.ConnectionWrapper, name: str):
        super(Schema, self).__init__(conn, name)

        # Declare the optional parameters
<<<<<<< HEAD
        self._conn: utils.querying.ServerConnection = None
        self._oid: Optional[int] = None
=======
>>>>>>> e3a4891a
        self._can_create: Optional[bool] = None
        self._has_usage: Optional[bool] = None

        # Declare the child items
        self._tables: node.NodeCollection = node.NodeCollection(
            lambda: Table.get_nodes_for_parent(self._conn, self._oid)
        )
        self._views: node.NodeCollection = node.NodeCollection(
            lambda: View.get_nodes_for_parent(self._conn, self.oid)
        )

    # PROPERTIES ###########################################################
    @property
    def can_create(self) -> Optional[bool]:
        return self._can_create

    @property
    def has_usage(self) -> Optional[bool]:
        return self._has_usage

    # -CHILD OBJECTS #######################################################
    @property
    def tables(self) -> node.NodeCollection:
        return self._tables

    @property
    def views(self) -> node.NodeCollection:
        return self._views

    # METHODS ##############################################################
    def refresh(self) -> None:
        self._tables = Table.get_tables_for_schema(self._conn, self._oid)
        self._views = View.get_views_for_schema(self._conn, self._oid)<|MERGE_RESOLUTION|>--- conflicted
+++ resolved
@@ -15,29 +15,14 @@
 TEMPLATE_ROOT = utils.templating.get_template_root(__file__, 'templates')
 
 
-<<<<<<< HEAD
-class Schema:
-    @staticmethod
-    def get_schemas_for_database(conn: utils.querying.ServerConnection) -> List['Schema']:
-        type_template_root = path.join(TEMPLATE_ROOT, conn.server_type)
-        sql = utils.templating.render_template(
-            utils.templating.get_template_path(type_template_root, 'nodes.sql', conn.version),
-
-        )
-
-        cols, rows = conn.execute_dict(sql)
-
-        return [Schema._from_node_query(conn, row['oid'], row['name'], **row) for row in rows]
-=======
 class Schema(node.NodeObject):
     @classmethod
-    def get_nodes_for_parent(cls, conn: utils.querying.ConnectionWrapper) -> List['Schema']:
+    def get_nodes_for_parent(cls, conn: utils.querying.ServerConnection) -> List['Schema']:
         type_template_root = path.join(TEMPLATE_ROOT, conn.server_type)
         return node.get_nodes(conn, type_template_root, cls._from_node_query)
->>>>>>> e3a4891a
 
     @classmethod
-    def _from_node_query(cls, conn: utils.querying.ConnectionWrapper, **kwargs) -> 'Schema':
+    def _from_node_query(cls, conn: utils.querying.ServerConnection, **kwargs) -> 'Schema':
         """
         Creates an instance of a schema object from the results of a nodes query
         :param conn: The connection used to execute the nodes query
@@ -56,15 +41,10 @@
 
         return schema
 
-    def __init__(self, conn: utils.querying.ConnectionWrapper, name: str):
+    def __init__(self, conn: utils.querying.ServerConnection, name: str):
         super(Schema, self).__init__(conn, name)
 
         # Declare the optional parameters
-<<<<<<< HEAD
-        self._conn: utils.querying.ServerConnection = None
-        self._oid: Optional[int] = None
-=======
->>>>>>> e3a4891a
         self._can_create: Optional[bool] = None
         self._has_usage: Optional[bool] = None
 
@@ -96,5 +76,6 @@
 
     # METHODS ##############################################################
     def refresh(self) -> None:
-        self._tables = Table.get_tables_for_schema(self._conn, self._oid)
-        self._views = View.get_views_for_schema(self._conn, self._oid)+        """Resets the internal collections of child objects"""
+        self._tables.reset()
+        self._views.reset()