# --------------------------------------------------------------------------------------------
# Copyright (c) Microsoft Corporation. All rights reserved.
# Licensed under the MIT License. See License.txt in the project root for license information.
# --------------------------------------------------------------------------------------------

import os.path as path
from typing import List, Optional

<<<<<<< HEAD
from pgsmo.objects.node_object import NodeCollection, NodeObject
from pgsmo.objects.scripting_mixins import ScriptableCreate, ScriptableDelete, ScriptableUpdate
from pgsmo.objects.collation.collation import Collation
from pgsmo.objects.functions.function import Function
from pgsmo.objects.functions.trigger_function import TriggerFunction
from pgsmo.objects.sequence.sequence import Sequence
=======
import pgsmo.objects.node_object as node
from pgsmo.objects.collation import Collation
from pgsmo.objects.datatype.datatype import DataType
from pgsmo.objects.functions import Function, TriggerFunction
from pgsmo.objects.sequence import Sequence
>>>>>>> a46a392c
from pgsmo.objects.server import server as s    # noqa
from pgsmo.objects.table.table import Table
from pgsmo.objects.view.view import View
import pgsmo.utils.templating as templating


class Schema(NodeObject, ScriptableCreate, ScriptableDelete, ScriptableUpdate):
    TEMPLATE_ROOT = templating.get_template_root(__file__, 'templates')
    MACRO_ROOT = templating.get_template_root(__file__, 'macros')

    @classmethod
    def _from_node_query(cls, server: 's.Server', parent: NodeObject, **kwargs) -> 'Schema':
        """
        Creates an instance of a schema object from the results of a nodes query
        :param server: Server that owns the schema
        :param parent: Parent object of the schema. Should be a Database
        :param kwargs: A row from the nodes query
        Kwargs:
            name str: Name of the schema
            oid int: Object ID of the schema
            can_create bool: Whether or not the schema can be created by the current user
            has_usage bool: Whether or not the schema can be used(?)
        :return:
        """
        schema = cls(server, parent, kwargs['name'])
        schema._oid = kwargs['oid']
        schema._can_create = kwargs['can_create']
        schema._has_usage = kwargs['has_usage']

        return schema

    def __init__(self, server: 's.Server', parent: NodeObject, name: str):
        NodeObject.__init__(self, server, parent, name)
        ScriptableCreate.__init__(self, self._template_root(server), self._macro_root(), server.version)

        # Declare the optional parameters
        self._can_create: Optional[bool] = None
        self._has_usage: Optional[bool] = None

        # Declare the child items
        self._collations: NodeCollection = self._register_child_collection(
            lambda: Collation.get_nodes_for_parent(self._server, self)
        )
<<<<<<< HEAD
        self._functions: NodeCollection = self._register_child_collection(
=======
        self._datatypes: node.NodeCollection = self._register_child_collection(
            lambda: DataType.get_nodes_for_parent(self._server, self)
        )
        self._functions: node.NodeCollection = self._register_child_collection(
>>>>>>> a46a392c
            lambda: Function.get_nodes_for_parent(self._server, self)
        )
        self._sequences: NodeCollection = self._register_child_collection(
            lambda: Sequence.get_nodes_for_parent(self._server, self)
        )
        self._tables: NodeCollection = self._register_child_collection(
            lambda: Table.get_nodes_for_parent(self._server, self)
        )
        self._trigger_functions = self._register_child_collection(
            lambda: TriggerFunction.get_nodes_for_parent(self._server, self)
        )
        self._views: NodeCollection = self._register_child_collection(
            lambda: View.get_nodes_for_parent(self._server, self)
        )

    # PROPERTIES ###########################################################
    @property
    def can_create(self) -> Optional[bool]:
        return self._can_create

    @property
    def has_usage(self) -> Optional[bool]:
        return self._has_usage

    # -CHILD OBJECTS #######################################################
    @property
    def collations(self) -> NodeCollection:
        return self._collations

    @property
<<<<<<< HEAD
    def functions(self) -> NodeCollection:
=======
    def datatypes(self) -> node.NodeCollection:
        return self._datatypes

    @property
    def functions(self) -> node.NodeCollection:
>>>>>>> a46a392c
        return self._functions

    @property
    def sequences(self) -> NodeCollection:
        return self._sequences

    @property
    def tables(self) -> NodeCollection:
        return self._tables

    @property
    def trigger_functions(self) -> NodeCollection:
        return self._trigger_functions

    @property
    def views(self) -> NodeCollection:
        return self._views

    @property
    def namespaceowner(self):
        return self._full_properties.get("namespaceowner", "")

    @property
    def description(self):
        return self._full_properties.get("description", "")

    @property
    def nspacl(self):
        return self._full_properties.get("nspacl", "")

    @property
    def seclabels(self):
        return self._full_properties.get("seclabels", "")

    @property
    def cascade(self):
        return self._full_properties.get("cascade", "")

    @property
    def defacl(self):
        return self._full_properties.get("defacl", "")

    # IMPLEMENTATION DETAILS ###############################################
    @classmethod
    def _macro_root(cls) -> List[str]:
        return [cls.MACRO_ROOT]

    @classmethod
    def _template_root(cls, server: 's.Server') -> str:
        return path.join(cls.TEMPLATE_ROOT, server.server_type)

    def _create_query_data(self) -> dict:
        """ Function that returns data for create script """
        return {"data": {
            "name": self.name,
            "namespaceowner": self.namespaceowner,
            "description": self.description,
            "nspacl": self.nspacl,
            "seclabels": self.seclabels
        }}

    def _delete_query_data(self) -> dict:
        """ Function that returns data for delete script """
        return {
            "name": self.name,
            "cascade": self.cascade
        }

    def _update_query_data(self) -> dict:
        """ Function that returns data for update script """
        return {
            "data": {
                "name": self.name,
                "namespaceowner": self.namespaceowner,
                "description": self.description,
                "nspacl": self.nspacl,
                "defacl": self.defacl,
                "seclabels": self.seclabels
            }, "o_data": {
                "name": "",
                "namespaceowner": "",
                "description": ""
            }
        }<|MERGE_RESOLUTION|>--- conflicted
+++ resolved
@@ -6,20 +6,13 @@
 import os.path as path
 from typing import List, Optional
 
-<<<<<<< HEAD
 from pgsmo.objects.node_object import NodeCollection, NodeObject
 from pgsmo.objects.scripting_mixins import ScriptableCreate, ScriptableDelete, ScriptableUpdate
 from pgsmo.objects.collation.collation import Collation
+from pgsmo.objects.datatype.datatype import DataType
 from pgsmo.objects.functions.function import Function
 from pgsmo.objects.functions.trigger_function import TriggerFunction
 from pgsmo.objects.sequence.sequence import Sequence
-=======
-import pgsmo.objects.node_object as node
-from pgsmo.objects.collation import Collation
-from pgsmo.objects.datatype.datatype import DataType
-from pgsmo.objects.functions import Function, TriggerFunction
-from pgsmo.objects.sequence import Sequence
->>>>>>> a46a392c
 from pgsmo.objects.server import server as s    # noqa
 from pgsmo.objects.table.table import Table
 from pgsmo.objects.view.view import View
@@ -63,14 +56,10 @@
         self._collations: NodeCollection = self._register_child_collection(
             lambda: Collation.get_nodes_for_parent(self._server, self)
         )
-<<<<<<< HEAD
-        self._functions: NodeCollection = self._register_child_collection(
-=======
-        self._datatypes: node.NodeCollection = self._register_child_collection(
+        self._datatypes: NodeCollection = self._register_child_collection(
             lambda: DataType.get_nodes_for_parent(self._server, self)
         )
-        self._functions: node.NodeCollection = self._register_child_collection(
->>>>>>> a46a392c
+        self._functions: NodeCollection = self._register_child_collection(
             lambda: Function.get_nodes_for_parent(self._server, self)
         )
         self._sequences: NodeCollection = self._register_child_collection(
@@ -101,15 +90,11 @@
         return self._collations
 
     @property
-<<<<<<< HEAD
-    def functions(self) -> NodeCollection:
-=======
-    def datatypes(self) -> node.NodeCollection:
+    def datatypes(self) -> NodeCollection:
         return self._datatypes
 
     @property
-    def functions(self) -> node.NodeCollection:
->>>>>>> a46a392c
+    def functions(self) -> NodeCollection:
         return self._functions
 
     @property
