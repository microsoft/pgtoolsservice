--- conflicted
+++ resolved
@@ -124,25 +124,19 @@
     def cascade(self):
         return self._full_properties.get("cascade", "")
 
-<<<<<<< HEAD
-=======
     @property
     def defacl(self):
         return self._full_properties.get("defacl", "")
 
->>>>>>> 27dd3a5c
     # IMPLEMENTATION DETAILS ###############################################
     @classmethod
     def _template_root(cls, server: 's.Server') -> str:
         return path.join(TEMPLATE_ROOT, server.server_type)
 
-<<<<<<< HEAD
     @classmethod
     def _macro_root(self) -> str:
         return MACRO_ROOT
 
-=======
->>>>>>> 27dd3a5c
     # SCRIPTING METHODS ##############################################################
     def create_script(self, connection: querying.ServerConnection) -> str:
         """ Function to retrieve create scripts for a schema """
@@ -151,11 +145,7 @@
         query_file = "create.sql"
         connection_version = querying.get_server_version(connection)
         template_path = templating.get_template_path(template_root, query_file, connection_version)
-<<<<<<< HEAD
         script_template = templating.render_template(template_path, paths_to_add=self.macro_root, **data)
-=======
-        script_template = templating.render_template(template_path, **data)
->>>>>>> 27dd3a5c
         return script_template
 
     def delete_script(self, connection: querying.ServerConnection) -> str:
@@ -168,10 +158,6 @@
         script_template = templating.render_template(template_path, **data)
         return script_template
 
-<<<<<<< HEAD
-    #  HELPER METHODS ######################################################
-    def _create_query_data(self):
-=======
     def update_script(self, connection: querying.ServerConnection) -> str:
         """ Function to retrieve update scripts for schema """
         template_root = self._template_root(self.server)
@@ -179,12 +165,11 @@
         query_file = "update.sql"
         connection_version = querying.get_server_version(connection)
         template_path = templating.get_template_path(template_root, query_file, connection_version)
-        script_template = templating.render_template(template_path, **data)
+        script_template = templating.render_template(template_path, paths_to_add=self.macro_root, **data)
         return script_template
 
     #  HELPER METHODS ######################################################
     def _create_query_data(self) -> dict:
->>>>>>> 27dd3a5c
         """ Function that returns data for create script """
         data = {"data": {
             "name": self.name,
@@ -195,18 +180,12 @@
         }}
         return data
 
-<<<<<<< HEAD
-    def _delete_query_data(self):
-=======
     def _delete_query_data(self) -> dict:
->>>>>>> 27dd3a5c
         """ Function that returns data for delete script """
         data = {
             "name": self.name,
             "cascade": self.cascade
         }
-<<<<<<< HEAD
-=======
         return data
 
     def _update_query_data(self) -> dict:
@@ -225,5 +204,4 @@
                 "description": ""
             }
         }
->>>>>>> 27dd3a5c
         return data