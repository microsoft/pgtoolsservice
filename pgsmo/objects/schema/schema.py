# --------------------------------------------------------------------------------------------
# Copyright (c) Microsoft Corporation. All rights reserved.
# Licensed under the MIT License. See License.txt in the project root for license information.
# --------------------------------------------------------------------------------------------

import os.path as path
from typing import Optional

import pgsmo.objects.node_object as node
from pgsmo.objects.collation import Collation
from pgsmo.objects.functions import Function, TriggerFunction
from pgsmo.objects.sequence import Sequence
from pgsmo.objects.server import server as s    # noqa
from pgsmo.objects.table.table import Table
from pgsmo.objects.view.view import View
import pgsmo.utils.templating as templating
import pgsmo.utils.querying as querying


TEMPLATE_ROOT = templating.get_template_root(__file__, 'templates')
MACRO_ROOT = templating.get_template_root(__file__, 'macros')


class Schema(node.NodeObject):
    @classmethod
    def _from_node_query(cls, server: 's.Server', parent: node.NodeObject, **kwargs) -> 'Schema':
        """
        Creates an instance of a schema object from the results of a nodes query
        :param server: Server that owns the schema
        :param parent: Parent object of the schema. Should be a Database
        :param kwargs: A row from the nodes query
        Kwargs:
            name str: Name of the schema
            oid int: Object ID of the schema
            can_create bool: Whether or not the schema can be created by the current user
            has_usage bool: Whether or not the schema can be used(?)
        :return:
        """
        schema = cls(server, parent, kwargs['name'])
        schema._oid = kwargs['oid']
        schema._can_create = kwargs['can_create']
        schema._has_usage = kwargs['has_usage']

        return schema

    def __init__(self, server: 's.Server', parent: node.NodeObject, name: str):
        super(Schema, self).__init__(server, parent, name)

        # Declare the optional parameters
        self._can_create: Optional[bool] = None
        self._has_usage: Optional[bool] = None

        # Declare the child items
        self._collations: node.NodeCollection = self._register_child_collection(
            lambda: Collation.get_nodes_for_parent(self._server, self)
        )
        self._functions: node.NodeCollection = self._register_child_collection(
            lambda: Function.get_nodes_for_parent(self._server, self)
        )
        self._sequences: node.NodeCollection = self._register_child_collection(
            lambda: Sequence.get_nodes_for_parent(self._server, self)
        )
        self._tables: node.NodeCollection = self._register_child_collection(
            lambda: Table.get_nodes_for_parent(self._server, self)
        )
        self._trigger_functions = self._register_child_collection(
            lambda: TriggerFunction.get_nodes_for_parent(self._server, self)
        )
        self._views: node.NodeCollection = self._register_child_collection(
            lambda: View.get_nodes_for_parent(self._server, self)
        )

    # PROPERTIES ###########################################################
    @property
    def can_create(self) -> Optional[bool]:
        return self._can_create

    @property
    def has_usage(self) -> Optional[bool]:
        return self._has_usage

    # -CHILD OBJECTS #######################################################
    @property
    def collations(self) -> node.NodeCollection:
        return self._collations

    @property
    def functions(self) -> node.NodeCollection:
        return self._functions

    @property
    def sequences(self) -> node.NodeCollection:
        return self._sequences

    @property
    def tables(self) -> node.NodeCollection:
        return self._tables

    @property
    def trigger_functions(self) -> node.NodeCollection:
        return self._trigger_functions

    @property
    def views(self) -> node.NodeCollection:
        return self._views

    @property
    def namespaceowner(self):
        return self._full_properties.get("namespaceowner", "")

    @property
    def description(self):
        return self._full_properties.get("description", "")

    @property
    def nspacl(self):
        return self._full_properties.get("nspacl", "")

    @property
    def seclabels(self):
        return self._full_properties.get("seclabels", "")

    @property
    def cascade(self):
        return self._full_properties.get("cascade", "")

    @property
    def defacl(self):
        return self._full_properties.get("defacl", "")

    # IMPLEMENTATION DETAILS ###############################################
    @classmethod
    def _template_root(cls, server: 's.Server') -> str:
        return path.join(TEMPLATE_ROOT, server.server_type)

    @classmethod
    def _macro_root(cls) -> str:
        return MACRO_ROOT

    # SCRIPTING METHODS ##############################################################
    def create_script(self, connection: querying.ServerConnection) -> str:
        """ Function to retrieve create scripts for a schema """
        data = self._create_query_data()
        query_file = "create.sql"
<<<<<<< HEAD
        connection_version = querying.get_server_version(connection)
        template_path = templating.get_template_path(template_root, query_file, connection_version)
        script_template = templating.render_template(template_path, paths_to_add=[self._macro_root()], **data)
        return script_template
=======
        return self._get_template(connection, query_file, data)
>>>>>>> dc8186d9

    def delete_script(self, connection: querying.ServerConnection) -> str:
        """ Function to retrieve delete scripts for schema """
        data = self._delete_query_data()
        query_file = "delete.sql"
        return self._get_template(connection, query_file, data)

    def update_script(self, connection: querying.ServerConnection) -> str:
        """ Function to retrieve update scripts for schema """
        data = self._update_query_data()
        query_file = "update.sql"
<<<<<<< HEAD
        connection_version = querying.get_server_version(connection)
        template_path = templating.get_template_path(template_root, query_file, connection_version)
        script_template = templating.render_template(template_path, paths_to_add=[self._macro_root()], **data)
        return script_template
=======
        return self._get_template(connection, query_file, data)
>>>>>>> dc8186d9

    #  HELPER METHODS ######################################################
    def _create_query_data(self) -> dict:
        """ Function that returns data for create script """
        data = {"data": {
            "name": self.name,
            "namespaceowner": self.namespaceowner,
            "description": self.description,
            "nspacl": self.nspacl,
            "seclabels": self.seclabels
        }}
        return data

    def _delete_query_data(self) -> dict:
        """ Function that returns data for delete script """
        data = {
            "name": self.name,
            "cascade": self.cascade
        }
        return data

    def _update_query_data(self) -> dict:
        """ Function that returns data for update script """
        data = {
            "data": {
                "name": self.name,
                "namespaceowner": self.namespaceowner,
                "description": self.description,
                "nspacl": self.nspacl,
                "defacl": self.defacl,
                "seclabels": self.seclabels
            }, "o_data": {
                "name": "",
                "namespaceowner": "",
                "description": ""
            }
        }
        return data<|MERGE_RESOLUTION|>--- conflicted
+++ resolved
@@ -142,14 +142,7 @@
         """ Function to retrieve create scripts for a schema """
         data = self._create_query_data()
         query_file = "create.sql"
-<<<<<<< HEAD
-        connection_version = querying.get_server_version(connection)
-        template_path = templating.get_template_path(template_root, query_file, connection_version)
-        script_template = templating.render_template(template_path, paths_to_add=[self._macro_root()], **data)
-        return script_template
-=======
-        return self._get_template(connection, query_file, data)
->>>>>>> dc8186d9
+        return self._get_template(connection, query_file, data, paths_to_add=[self._macro_root()])
 
     def delete_script(self, connection: querying.ServerConnection) -> str:
         """ Function to retrieve delete scripts for schema """
@@ -161,14 +154,7 @@
         """ Function to retrieve update scripts for schema """
         data = self._update_query_data()
         query_file = "update.sql"
-<<<<<<< HEAD
-        connection_version = querying.get_server_version(connection)
-        template_path = templating.get_template_path(template_root, query_file, connection_version)
-        script_template = templating.render_template(template_path, paths_to_add=[self._macro_root()], **data)
-        return script_template
-=======
-        return self._get_template(connection, query_file, data)
->>>>>>> dc8186d9
+        return self._get_template(connection, query_file, data, paths_to_add=[self._macro_root()])
 
     #  HELPER METHODS ######################################################
     def _create_query_data(self) -> dict:
