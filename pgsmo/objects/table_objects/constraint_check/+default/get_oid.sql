{#
 # pgAdmin 4 - PostgreSQL Tools
 #
 # Copyright (C) 2013 - 2017, The pgAdmin Development Team
 # This software is released under the PostgreSQL Licence
 #}
SELECT
    oid, conname as name,
    NOT convalidated as convalidated
FROM
    pg_catalog.pg_constraint
WHERE
    conrelid = {{tid}}::oid
<<<<<<< HEAD
    AND conname={{ name }};
=======
    AND conname={{ name|qtLiteral(conn) }};
>>>>>>> f6362ff6
<|MERGE_RESOLUTION|>--- conflicted
+++ resolved
@@ -11,8 +11,4 @@
     pg_catalog.pg_constraint
 WHERE
     conrelid = {{tid}}::oid
-<<<<<<< HEAD
-    AND conname={{ name }};
-=======
-    AND conname={{ name|qtLiteral(conn) }};
->>>>>>> f6362ff6
+    AND conname={{ name|qtLiteral(conn) }};