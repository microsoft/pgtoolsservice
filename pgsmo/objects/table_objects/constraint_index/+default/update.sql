{#
 # pgAdmin 4 - PostgreSQL Tools
 #
 # Copyright (C) 2013 - 2017, The pgAdmin Development Team
 # This software is released under the PostgreSQL Licence
 #}
{### SQL to update constraint object ###}
{% if data %}
{# ==== To update constraint name ==== #}
{% if data.name and data.name != o_data.name %}
ALTER TABLE {{ conn|qtIdent(data.schema, data.table) }}
    RENAME CONSTRAINT {{ conn|qtIdent(o_data.name) }} TO {{ conn|qtIdent(data.name) }};
{% endif %}
{# ==== To update constraint tablespace ==== #}
{% if data.spcname and data.spcname != o_data.spcname %}
ALTER INDEX {{ conn|qtIdent(data.schema, data.name) }}
    SET TABLESPACE {{ conn|qtIdent(data.spcname) }};
{% endif %}
{% if data.fillfactor and data.fillfactor != o_data.fillfactor %}
ALTER INDEX {{ conn|qtIdent(data.schema, data.name) }}
    SET (FILLFACTOR={{ data.fillfactor }});
{% elif data.fillfactor is defined and data.fillfactor == '' %}
ALTER INDEX {{ conn|qtIdent(data.schema, data.name) }}
    RESET (FILLFACTOR);
{% endif %}
{# ==== To update constraint comments ==== #}
{% if data.comment is defined and data.comment != o_data.comment %}
COMMENT ON CONSTRAINT {{ conn|qtIdent(data.name) }} ON {{ conn|qtIdent(data.schema, data.table) }}
<<<<<<< HEAD
    IS {{ data.comment }};
=======
    IS {{ data.comment|qtLiteral(conn) }};
>>>>>>> aa4c1190
{% endif %}
{% endif %}<|MERGE_RESOLUTION|>--- conflicted
+++ resolved
@@ -26,10 +26,6 @@
 {# ==== To update constraint comments ==== #}
 {% if data.comment is defined and data.comment != o_data.comment %}
 COMMENT ON CONSTRAINT {{ conn|qtIdent(data.name) }} ON {{ conn|qtIdent(data.schema, data.table) }}
-<<<<<<< HEAD
-    IS {{ data.comment }};
-=======
     IS {{ data.comment|qtLiteral(conn) }};
->>>>>>> aa4c1190
 {% endif %}
 {% endif %}