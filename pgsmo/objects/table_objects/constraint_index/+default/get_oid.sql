{#
 # pgAdmin 4 - PostgreSQL Tools
 #
 # Copyright (C) 2013 - 2017, The pgAdmin Development Team
 # This software is released under the PostgreSQL Licence
 #}
SELECT ct.conindid as oid
FROM pg_catalog.pg_constraint ct
WHERE contype='{{constraint_type}}' AND
<<<<<<< HEAD
ct.conname = {{ name }};
=======
ct.conname = {{ name|qtLiteral(conn) }};
>>>>>>> f6362ff6
<|MERGE_RESOLUTION|>--- conflicted
+++ resolved
@@ -7,8 +7,4 @@
 SELECT ct.conindid as oid
 FROM pg_catalog.pg_constraint ct
 WHERE contype='{{constraint_type}}' AND
-<<<<<<< HEAD
-ct.conname = {{ name }};
-=======
-ct.conname = {{ name|qtLiteral(conn) }};
->>>>>>> f6362ff6
+ct.conname = {{ name|qtLiteral(conn) }};