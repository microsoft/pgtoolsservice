--- conflicted
+++ resolved
@@ -7,8 +7,4 @@
 SELECT ct.conindid AS oid
 FROM pg_catalog.pg_constraint ct
 WHERE contype='x' AND
-<<<<<<< HEAD
-ct.conname = {{ name }};
-=======
-ct.conname = {{ name|qtLiteral(conn) }};
->>>>>>> aa4c1190
+ct.conname = {{ name|qtLiteral(conn) }};