--- conflicted
+++ resolved
@@ -32,11 +32,7 @@
       UNION SELECT 'smallserial', 0
       UNION SELECT 'bigserial', 0
       UNION SELECT 'serial', 0) t1
-<<<<<<< HEAD
-      WHERE typname = {{type}}) AS types
-=======
       WHERE typname = {{type|qtLiteral(conn)}}) AS types
->>>>>>> aa4c1190
 WHERE oprcom > 0 AND
       (op.oprleft=types.oid OR op.oprright=types.oid)
 {% else %}
