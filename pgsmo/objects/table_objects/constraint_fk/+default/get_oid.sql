{#
 # pgAdmin 4 - PostgreSQL Tools
 #
 # Copyright (C) 2013 - 2017, The pgAdmin Development Team
 # This software is released under the PostgreSQL Licence
 #}
SELECT ct.oid,
    NOT convalidated as convalidated
FROM pg_catalog.pg_constraint ct
WHERE contype='f' AND
<<<<<<< HEAD
ct.conname = {{ name }};
=======
ct.conname = {{ name|qtLiteral(conn) }};
>>>>>>> f6362ff6
<|MERGE_RESOLUTION|>--- conflicted
+++ resolved
@@ -8,8 +8,4 @@
     NOT convalidated as convalidated
 FROM pg_catalog.pg_constraint ct
 WHERE contype='f' AND
-<<<<<<< HEAD
-ct.conname = {{ name }};
-=======
-ct.conname = {{ name|qtLiteral(conn) }};
->>>>>>> f6362ff6
+ct.conname = {{ name|qtLiteral(conn) }};