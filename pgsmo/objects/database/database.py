--- conflicted
+++ resolved
@@ -54,10 +54,6 @@
         db._can_connect = kwargs['canconnect']
         db._is_system = kwargs['is_system']
         db._datlastsysoid = kwargs['datlastsysoid']
-<<<<<<< HEAD
-
-=======
->>>>>>> c37b2d3e
         return db
 
     def __init__(self, server: 's.Server', name: str):
