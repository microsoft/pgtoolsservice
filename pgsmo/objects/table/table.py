# --------------------------------------------------------------------------------------------
# Copyright (c) Microsoft Corporation. All rights reserved.
# Licensed under the MIT License. See License.txt in the project root for license information.
# --------------------------------------------------------------------------------------------

from typing import List

from pgsmo.objects.column.column import Column
import pgsmo.objects.node_object as node
import pgsmo.utils as utils


TEMPLATE_ROOT = utils.templating.get_template_root(__file__, 'templates')


<<<<<<< HEAD
class Table:
    @staticmethod
    def get_tables_for_schema(conn: utils.querying.ServerConnection, schema_id: int) -> List['Table']:
        sql = utils.templating.render_template(
            utils.templating.get_template_path(TEMPLATE_ROOT, 'nodes.sql', conn.version),
            scid=schema_id
        )

        cols, rows = conn.execute_dict(sql)

        return [Table._from_node_query(conn, row['oid'], row['name'], **row) for row in rows]

=======
class Table(node.NodeObject):
>>>>>>> e3a4891a
    @classmethod
    def get_nodes_for_parent(cls, conn: utils.querying.ConnectionWrapper, schema_id: int) -> List['Table']:
        return node.get_nodes(conn, TEMPLATE_ROOT, cls._from_node_query, scid=schema_id)

    @classmethod
    def _from_node_query(cls, conn: utils.querying.ConnectionWrapper, **kwargs) -> 'Table':
        """
        Creates a table instance from the results of a node query
        :param conn: The connection used to execute the node query
        :param kwargs: A row from the node query
        Kwargs:
            oid int: Object ID of the table
            name str: Name of the table
        :return: A table instance
        """
        table = cls(conn, kwargs['name'])
        table._oid = kwargs['oid']

        return table

<<<<<<< HEAD
    def __init__(self, name: str):
        self._name: str = name

        # Declare the optional parameters
        self._conn: Optional[utils.querying.ServerConnection] = None
        self._oid: Optional[int] = None
=======
    def __init__(self, conn: utils.querying.ConnectionWrapper, name: str):
        super(Table, self).__init__(conn, name)
>>>>>>> e3a4891a

        # Declare child items
        self._columns: node.NodeCollection = node.NodeCollection(
            lambda: Column.get_nodes_for_parent(self._conn, self._oid)
        )

    # PROPERTIES ###########################################################
    # -CHILD OBJECTS #######################################################
    @property
    def columns(self) -> node.NodeCollection:
        return self._columns

    # METHODS ##############################################################
    def refresh(self) -> None:
        self._columns.reset()<|MERGE_RESOLUTION|>--- conflicted
+++ resolved
@@ -13,28 +13,13 @@
 TEMPLATE_ROOT = utils.templating.get_template_root(__file__, 'templates')
 
 
-<<<<<<< HEAD
-class Table:
-    @staticmethod
-    def get_tables_for_schema(conn: utils.querying.ServerConnection, schema_id: int) -> List['Table']:
-        sql = utils.templating.render_template(
-            utils.templating.get_template_path(TEMPLATE_ROOT, 'nodes.sql', conn.version),
-            scid=schema_id
-        )
-
-        cols, rows = conn.execute_dict(sql)
-
-        return [Table._from_node_query(conn, row['oid'], row['name'], **row) for row in rows]
-
-=======
 class Table(node.NodeObject):
->>>>>>> e3a4891a
     @classmethod
-    def get_nodes_for_parent(cls, conn: utils.querying.ConnectionWrapper, schema_id: int) -> List['Table']:
+    def get_nodes_for_parent(cls, conn: utils.querying.ServerConnection, schema_id: int) -> List['Table']:
         return node.get_nodes(conn, TEMPLATE_ROOT, cls._from_node_query, scid=schema_id)
 
     @classmethod
-    def _from_node_query(cls, conn: utils.querying.ConnectionWrapper, **kwargs) -> 'Table':
+    def _from_node_query(cls, conn: utils.querying.ServerConnection, **kwargs) -> 'Table':
         """
         Creates a table instance from the results of a node query
         :param conn: The connection used to execute the node query
@@ -49,17 +34,8 @@
 
         return table
 
-<<<<<<< HEAD
-    def __init__(self, name: str):
-        self._name: str = name
-
-        # Declare the optional parameters
-        self._conn: Optional[utils.querying.ServerConnection] = None
-        self._oid: Optional[int] = None
-=======
-    def __init__(self, conn: utils.querying.ConnectionWrapper, name: str):
+    def __init__(self, conn: utils.querying.ServerConnection, name: str):
         super(Table, self).__init__(conn, name)
->>>>>>> e3a4891a
 
         # Declare child items
         self._columns: node.NodeCollection = node.NodeCollection(
