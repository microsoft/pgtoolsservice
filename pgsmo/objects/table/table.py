# --------------------------------------------------------------------------------------------
# Copyright (c) Microsoft Corporation. All rights reserved.
# Licensed under the MIT License. See License.txt in the project root for license information.
# --------------------------------------------------------------------------------------------

from typing import List

from pgsmo.objects.table_objects import (
    Column,
    CheckConstraint,
    ExclusionConstraint,
    ForeignKeyConstraint,
    Index,
    IndexConstraint,
    Rule,
    Trigger
)
import pgsmo.objects.node_object as node
import pgsmo.utils.querying as querying
import pgsmo.utils.templating as templating


TEMPLATE_ROOT = templating.get_template_root(__file__, 'templates')


class Table(node.NodeObject):
    @classmethod
    def get_nodes_for_parent(cls, conn: querying.ServerConnection, schema_id: int) -> List['Table']:
        return node.get_nodes(conn, TEMPLATE_ROOT, cls._from_node_query, scid=schema_id)

    @classmethod
    def _from_node_query(cls, conn: querying.ServerConnection, **kwargs) -> 'Table':
        """
        Creates a table instance from the results of a node query
        :param conn: The connection used to execute the node query
        :param kwargs: A row from the node query
        Kwargs:
            oid int: Object ID of the table
            name str: Name of the table
        :return: A table instance
        """
        table = cls(conn, kwargs['name'])
        table._oid = kwargs['oid']

        return table

    def __init__(self, conn: querying.ServerConnection, name: str):
        super(Table, self).__init__(conn, name)

        # Declare child items
<<<<<<< HEAD
        self._columns: node.NodeCollection = self._register_child_collection(
=======
        self._check_constraints: node.NodeCollection = node.NodeCollection(
            lambda: CheckConstraint.get_nodes_for_parent(self._conn, self._oid)
        )
        self._columns: node.NodeCollection = node.NodeCollection(
>>>>>>> 23bacc41
            lambda: Column.get_nodes_for_parent(self._conn, self._oid)
        )
        self._exclusion_constraints: node.NodeCollection = node.NodeCollection(
            lambda: ExclusionConstraint.get_nodes_for_parent(self._conn, self._oid)
        )
        self._foreign_key_constraints: node.NodeCollection = node.NodeCollection(
            lambda: ForeignKeyConstraint.get_nodes_for_parent(self._conn, self._oid)
        )
        self._index_constraints: node.NodeCollection = node.NodeCollection(
            lambda: IndexConstraint.get_nodes_for_parent(self._conn, self._oid)
        )
        self._indexes: node.NodeCollection = node.NodeCollection(
            lambda: Index.get_nodes_for_parent(self._conn, self._oid)
        )
        self._rules: node.NodeCollection = node.NodeCollection(
            lambda: Rule.get_nodes_for_parent(self._conn, self._oid)
        )
        self._triggers: node.NodeCollection = node.NodeCollection(
            lambda: Trigger.get_nodes_for_parent(self._conn, self._oid)
        )

    # PROPERTIES ###########################################################
    # -CHILD OBJECTS #######################################################
    @property
    def check_constraints(self) -> node.NodeCollection:
        return self._check_constraints

    @property
    def columns(self) -> node.NodeCollection:
<<<<<<< HEAD
        return self._columns
=======
        return self._columns

    @property
    def exclusion_constraints(self) -> node.NodeCollection:
        return self._exclusion_constraints

    @property
    def foreign_key_constraints(self) -> node.NodeCollection:
        return self._foreign_key_constraints

    @property
    def index_constraints(self) -> node.NodeCollection:
        return self._index_constraints

    @property
    def indexes(self) -> node.NodeCollection:
        return self._indexes

    @property
    def rules(self) -> node.NodeCollection:
        return self._rules

    @property
    def triggers(self) -> node.NodeCollection:
        return self._triggers

    # METHODS ##############################################################
    def refresh(self) -> None:
        self._check_constraints.reset()
        self._columns.reset()
        self._exclusion_constraints.reset()
        self._foreign_key_constraints.reset()
        self._index_constraints.reset()
        self._indexes.reset()
        self._rules.reset()
        self._triggers.reset()
>>>>>>> 23bacc41
<|MERGE_RESOLUTION|>--- conflicted
+++ resolved
@@ -48,32 +48,28 @@
         super(Table, self).__init__(conn, name)
 
         # Declare child items
-<<<<<<< HEAD
-        self._columns: node.NodeCollection = self._register_child_collection(
-=======
-        self._check_constraints: node.NodeCollection = node.NodeCollection(
+        self._check_constraints: node.NodeCollection = self._register_child_collection(
             lambda: CheckConstraint.get_nodes_for_parent(self._conn, self._oid)
         )
-        self._columns: node.NodeCollection = node.NodeCollection(
->>>>>>> 23bacc41
+        self._columns: node.NodeCollection = self._register_child_collection(
             lambda: Column.get_nodes_for_parent(self._conn, self._oid)
         )
-        self._exclusion_constraints: node.NodeCollection = node.NodeCollection(
+        self._exclusion_constraints: node.NodeCollection = self._register_child_collection(
             lambda: ExclusionConstraint.get_nodes_for_parent(self._conn, self._oid)
         )
-        self._foreign_key_constraints: node.NodeCollection = node.NodeCollection(
+        self._foreign_key_constraints: node.NodeCollection = self._register_child_collection(
             lambda: ForeignKeyConstraint.get_nodes_for_parent(self._conn, self._oid)
         )
-        self._index_constraints: node.NodeCollection = node.NodeCollection(
+        self._index_constraints: node.NodeCollection = self._register_child_collection(
             lambda: IndexConstraint.get_nodes_for_parent(self._conn, self._oid)
         )
-        self._indexes: node.NodeCollection = node.NodeCollection(
+        self._indexes: node.NodeCollection = self._register_child_collection(
             lambda: Index.get_nodes_for_parent(self._conn, self._oid)
         )
-        self._rules: node.NodeCollection = node.NodeCollection(
+        self._rules: node.NodeCollection = self._register_child_collection(
             lambda: Rule.get_nodes_for_parent(self._conn, self._oid)
         )
-        self._triggers: node.NodeCollection = node.NodeCollection(
+        self._triggers: node.NodeCollection = self._register_child_collection(
             lambda: Trigger.get_nodes_for_parent(self._conn, self._oid)
         )
 
@@ -85,9 +81,6 @@
 
     @property
     def columns(self) -> node.NodeCollection:
-<<<<<<< HEAD
-        return self._columns
-=======
         return self._columns
 
     @property
@@ -112,16 +105,4 @@
 
     @property
     def triggers(self) -> node.NodeCollection:
-        return self._triggers
-
-    # METHODS ##############################################################
-    def refresh(self) -> None:
-        self._check_constraints.reset()
-        self._columns.reset()
-        self._exclusion_constraints.reset()
-        self._foreign_key_constraints.reset()
-        self._index_constraints.reset()
-        self._indexes.reset()
-        self._rules.reset()
-        self._triggers.reset()
->>>>>>> 23bacc41
+        return self._triggers