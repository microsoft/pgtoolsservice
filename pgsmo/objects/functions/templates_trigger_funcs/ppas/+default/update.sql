--- conflicted
+++ resolved
@@ -22,16 +22,10 @@
 CREATE OR REPLACE FUNCTION {{ conn|qtIdent(o_data.pronamespace, name) }}()
     RETURNS {{ o_data.prorettypename }}
 {% if 'lanname' in data %}
-<<<<<<< HEAD
-    LANGUAGE {{ data.lanname }} {% else %}
-    LANGUAGE {{ o_data.lanname }}
-    {% endif %}{% if 'provolatile' in data and data.provolatile %}{{ data.provolatile }} {% elif 'provolatile' not in data and o_data.provolatile %}{{ o_data.provolatile }}{% endif %}
-=======
     LANGUAGE {{ data.lanname|qtLiteral(conn) }} {% else %}
     LANGUAGE {{ o_data.lanname|qtLiteral(conn) }}
     {% endif %}{% if 'provolatile' in data and data.provolatile %}{{ data.provolatile }}{% elif 'provolatile' not in data and o_data.provolatile %}{{ o_data.provolatile }}{% endif %}
 {% if ('proleakproof' in data and data.proleakproof) or ('proleakproof' not in data and o_data.proleakproof) %} LEAKPROOF{% elif 'proleakproof' in data and not data.proleakproof %} NOT LEAKPROOF{% endif %}
->>>>>>> aa4c1190
 {% if ('proisstrict' in data and data.proisstrict) or ('proisstrict' not in data and o_data.proisstrict) %} STRICT{% endif %}
 {% if ('prosecdef' in data and data.prosecdef) or ('prosecdef' not in data and o_data.prosecdef) %} SECURITY DEFINER{% endif %}
 {% if ('proiswindow' in data and data.proiswindow) or ('proiswindow' not in data and o_data.proiswindow) %} WINDOW{% endif %}
@@ -40,15 +34,6 @@
 
     ROWS {{data.prorows}}{% elif o_data.prorows and o_data.prorows != '0' %}    ROWS {{o_data.prorows}} {%endif -%}{% if data.merged_variables %}{% for v in data.merged_variables %}
 
-<<<<<<< HEAD
-    SET {{ conn|qtIdent(v.name) }}={{ v.value }}{% endfor -%}
-    {% endif %}
-
-AS {% if 'probin' in data or 'prosrc_c' in data %}
-{% if 'probin' in data %}{{ data.probin }}{% else %}{{ o_data.probin }}{% endif %}, {% if 'prosrc_c' in data %}{{ data.prosrc_c }}{% else %}{{ o_data.prosrc_c }}{% endif %}{% elif 'prosrc' in data %}
-$BODY${{ data.prosrc }}$BODY${% elif o_data.lanname == 'c' %}
-{{ o_data.probin }}, {{ o_data.prosrc_c }}{% else %}
-=======
     SET {{ conn|qtIdent(v.name) }}={% if v.name in exclude_quoting %}{{ v.value }}{% else %}{{ v.value|qtLiteral(conn) }}{% endif %}{% endfor -%}
     {% endif %}
 
@@ -56,7 +41,6 @@
 {% if 'probin' in data %}{{ data.probin|qtLiteral(conn) }}{% else %}{{ o_data.probin|qtLiteral(conn) }}{% endif %}, {% if 'prosrc_c' in data %}{{ data.prosrc_c|qtLiteral(conn) }}{% else %}{{ o_data.prosrc_c|qtLiteral(conn) }}{% endif %}{% elif 'prosrc' in data %}
 $BODY${{ data.prosrc }}$BODY${% elif o_data.lanname == 'c' %}
 {{ o_data.probin|qtLiteral(conn) }}, {{ o_data.prosrc_c|qtLiteral(conn) }}{% else %}
->>>>>>> aa4c1190
 $BODY${{ o_data.prosrc }}$BODY${% endif -%};
 {% endif -%}
 {% if data.funcowner %}
@@ -120,11 +104,7 @@
 {% if data.description is defined and data.description != o_data.description%}
 
 COMMENT ON FUNCTION {{ conn|qtIdent(o_data.pronamespace, name) }}({{o_data.proargtypenames }})
-<<<<<<< HEAD
-    IS {{ data.description }};
-=======
     IS {{ data.description|qtLiteral(conn) }};
->>>>>>> aa4c1190
 {% endif -%}
 
 {% if data.pronamespace %}
