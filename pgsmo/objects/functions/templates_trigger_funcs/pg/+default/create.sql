--- conflicted
+++ resolved
@@ -10,16 +10,10 @@
 {% set is_columns = [] %}
 {% set exclude_quoting = ['search_path'] %}
 {% if data %}
-<<<<<<< HEAD
-CREATE FUNCTION {{ conn|qtIdent(data.pronamespace, data.name) }}()
-    RETURNS{% if data.proretset %} SETOF{% endif %} {{ conn|qtTypeIdent(data.prorettypename) }}
-    LANGUAGE {{ data.lanname }}
-=======
 CREATE{% if add_replace_clause %} OR REPLACE{% endif %} FUNCTION {{ conn|qtIdent(data.pronamespace, data.name) }}({% if data.proargnames %}{{data.proargnames}}{% endif %})
     RETURNS{% if data.proretset and data.prorettypename.startswith('SETOF ') %} {{ data.prorettypename }}{% elif data.proretset %} SETOF {{ data.prorettypename }}{% else %} {{ data.prorettypename }}{% endif %}
 
     LANGUAGE {{ data.lanname|qtLiteral(conn) }}
->>>>>>> aa4c1190
 {% if data.procost %}
     COST {{data.procost}}
 {% endif %}
@@ -31,19 +25,11 @@
 
     ROWS {{data.prorows}}{% endif -%}{% if data.variables %}{% for v in data.variables %}
 
-<<<<<<< HEAD
-    SET {{ conn|qtIdent(v.name) }}={{ v.value }}{% endfor %}
-{% endif %}
-
-AS {% if data.lanname == 'c' %}
-{{ data.probin }}, {{ data.prosrc_c }}
-=======
     SET {{ conn|qtIdent(v.name) }}={% if v.name in exclude_quoting %}{{ v.value }}{% else %}{{ v.value|qtLiteral(conn) }}{% endif %}{% endfor %}
 {% endif %}
 
 AS {% if data.lanname == 'c' %}
 {{ data.probin|qtLiteral(conn) }}, {{ data.prosrc_c|qtLiteral(conn) }}
->>>>>>> aa4c1190
 {% else %}
 $BODY${{ data.prosrc }}$BODY${% endif -%};
 {% if data.funcowner %}
@@ -63,11 +49,7 @@
 {% if data.description %}
 
 COMMENT ON FUNCTION {{ conn|qtIdent(data.pronamespace, data.name) }}({{data.func_args}})
-<<<<<<< HEAD
-    IS {{ data.description  }};
-=======
     IS {{ data.description|qtLiteral(conn)  }};
->>>>>>> aa4c1190
 {% endif -%}
 {% if data.seclabels %}
 {% for r in data.seclabels %}
