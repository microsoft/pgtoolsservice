{#
 # pgAdmin 4 - PostgreSQL Tools
 #
 # Copyright (C) 2013 - 2017, The pgAdmin Development Team
 # This software is released under the PostgreSQL Licence
 #}
{% import 'systemobjects.macros' as SYSOBJECTS %} 
SELECT
    pr.oid, pr.proname || '()' as name,
    lanname, pg_catalog.pg_get_userbyid(proowner) as funcowner, description,
    nsp.nspname AS schema,
    nsp.oid AS schemaoid,
    {{ SYSOBJECTS.IS_SYSTEMSCHEMA('nsp') }} as is_system
FROM
    pg_catalog.pg_proc pr
INNER JOIN 
    pg_catalog.pg_namespace nsp ON pr.pronamespace = nsp.oid
JOIN
    pg_catalog.pg_type typ ON typ.oid=prorettype
JOIN
    pg_catalog.pg_language lng ON lng.oid=prolang
LEFT OUTER JOIN
    pg_catalog.pg_description des ON (des.objoid=pr.oid AND des.classoid='pg_proc'::regclass)
WHERE
    proisagg = FALSE
{% if fnid %}
<<<<<<< HEAD
    AND pr.oid = {{ fnid }}
=======
    AND pr.oid = {{ fnid|qtLiteral(conn) }}
>>>>>>> f6362ff6
{% endif %}
{% if scid %}
    AND pronamespace = {{scid}}::oid
{% endif %}
{% if schema_diff %}
    AND CASE WHEN (SELECT COUNT(*) FROM pg_catalog.pg_depend
        WHERE objid = pr.oid AND deptype = 'e') > 0 THEN FALSE ELSE TRUE END
{% endif %}
    AND typname IN ('trigger', 'event_trigger')
    AND lanname NOT IN ('edbspl', 'sql', 'internal')
ORDER BY
    proname;<|MERGE_RESOLUTION|>--- conflicted
+++ resolved
@@ -24,11 +24,7 @@
 WHERE
     proisagg = FALSE
 {% if fnid %}
-<<<<<<< HEAD
-    AND pr.oid = {{ fnid }}
-=======
     AND pr.oid = {{ fnid|qtLiteral(conn) }}
->>>>>>> f6362ff6
 {% endif %}
 {% if scid %}
     AND pronamespace = {{scid}}::oid
