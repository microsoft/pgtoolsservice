--- conflicted
+++ resolved
@@ -3,78 +3,16 @@
 # Licensed under the MIT License. See License.txt in the project root for license information.
 # --------------------------------------------------------------------------------------------
 
-<<<<<<< HEAD
 import os.path
-from typing import Optional
-=======
-import os.path as path
->>>>>>> f5f0ef27
 
 from pgsmo.objects.functions.function_base import FunctionBase
 import pgsmo.utils.querying as querying
 import pgsmo.utils.templating as templating
 
 
-<<<<<<< HEAD
-class Function(node.NodeObject):
-    TEMPLATE_ROOT = templating.get_template_root(__file__, os.path.join('templates', 'functions'))
-
-    @classmethod
-    def _from_node_query(cls, conn: querying.ServerConnection, **kwargs) -> 'Function':
-        """
-        Creates a Function instance from the results of a node query
-        :param conn: The connection used to execute the node query
-        :param kwargs: A row from the node query
-        Kwargs:
-            oid int: Object ID of the function
-            name str: Signature of the function
-            lanname str: Name of the language the function is written in
-            funcowner str: Name of the owner of the function
-            description str: Description of the function
-        :return: A Function instance
-        """
-        func = cls(conn, kwargs['name'])
-        func._oid = kwargs['oid']
-        func._lanname = kwargs['lanname']
-        func._owner = kwargs['funcowner']
-        func._description = kwargs['description']
-
-        return func
-
-    def __init__(self, conn: querying.ServerConnection, name: str):
-        super(Function, self).__init__(conn, name)
-
-        # Declare the basic properties
-        self._description: Optional[str] = None
-        self._lanname: Optional[str] = None
-        self._owner: Optional[str] = None
-
-    # PROPERTIES ###########################################################
-    # -BASIC PROPERTIES ####################################################
-    @property
-    def description(self) -> Optional[str]:
-        """Description of the function"""
-        return self._description
-
-    @property
-    def language(self) -> Optional[str]:
-        """The name of the language the function was written in"""
-        return self._lanname
-
-    @property
-    def owner(self) -> Optional[str]:
-        """The name of the owner of the function"""
-        return self._owner
-
-    # IMPLEMENTATION DETAILS ###############################################
-    @classmethod
-    def _template_root(cls, conn: querying.ServerConnection) -> str:
-        return os.path.join(cls.TEMPLATE_ROOT, conn.server_type)
-=======
 class Function(FunctionBase):
     TEMPLATE_ROOT = templating.get_template_root(__file__, 'templates_functions')
 
     @classmethod
-    def _template_path(cls, conn: querying.ServerConnection):
-        return path.join(cls.TEMPLATE_ROOT, conn.server_type)
->>>>>>> f5f0ef27
+    def _template_root(cls, conn: querying.ServerConnection):
+        return os.path.join(cls.TEMPLATE_ROOT, conn.server_type)