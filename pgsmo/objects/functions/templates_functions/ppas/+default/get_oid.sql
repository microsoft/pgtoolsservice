--- conflicted
+++ resolved
@@ -15,18 +15,9 @@
 JOIN
     pg_catalog.pg_language lng ON lng.oid=prolang
 JOIN
-<<<<<<< HEAD
-    pg_namespace nsp ON nsp.oid=pr.pronamespace
-    AND nsp.nspname={{ nspname }}
-WHERE
-    proisagg = FALSE
-    AND typname NOT IN ('trigger', 'event_trigger')
-    AND pr.proname = {{ name }};
-=======
     pg_catalog.pg_namespace nsp ON nsp.oid=pr.pronamespace
     AND nsp.nspname={{ nspname|qtLiteral(conn) }}
 WHERE
     proisagg = FALSE
     AND typname NOT IN ('trigger', 'event_trigger')
-    AND pr.proname = {{ name|qtLiteral(conn) }};
->>>>>>> aa4c1190
+    AND pr.proname = {{ name|qtLiteral(conn) }};