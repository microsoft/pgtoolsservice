{#
 # pgAdmin 4 - PostgreSQL Tools
 #
 # Copyright (C) 2013 - 2017, The pgAdmin Development Team
 # This software is released under the PostgreSQL Licence
 #}
{% import 'security.macros' as SECLABEL %}
{% import 'privilege.macros' as PRIVILEGE %}
{% import 'variable.macros' as VARIABLE %}
{% set is_columns = [] %}
{% set exclude_quoting = ['search_path'] %}
{% if data %}
{% if query_for == 'sql_panel' and func_def is defined %}
CREATE{% if query_type is defined %}{{' OR REPLACE'}}{% endif %} FUNCTION {{func_def}}
{% else %}
CREATE{% if query_type is defined %}{{' OR REPLACE'}}{% endif %} FUNCTION {{ conn|qtIdent(data.pronamespace, data.name) }}({% if data.arguments %}
{% for p in data.arguments %}{% if p.argmode %}{{p.argmode}} {% endif %}{% if p.argname %}{{ conn|qtIdent(p.argname) }} {% endif %}{% if p.argtype %}{{ p.argtype }}{% endif %}{% if p.argdefval %} DEFAULT {{p.argdefval}}{% endif %}
{% if not loop.last %}, {% endif %}
{% endfor %}
{% endif -%}
)
{% endif %}
    RETURNS{% if data.proretset and (data.prorettypename.startswith('SETOF ') or data.prorettypename.startswith('TABLE')) %} {{ data.prorettypename }} {% elif data.proretset %} SETOF {{ data.prorettypename }}{% else %} {{ data.prorettypename }}{% endif %}

<<<<<<< HEAD
    LANGUAGE {{ data.lanname }}
=======
    LANGUAGE {{ data.lanname|qtLiteral(conn) }}
>>>>>>> aa4c1190
{% if data.procost %}
    COST {{data.procost}}
{% endif %}
    {% if data.provolatile %}{% if data.provolatile == 'i' %}IMMUTABLE{% elif data.provolatile == 's' %}STABLE{% else %}VOLATILE{% endif %} {% endif %}{% if data.proleakproof %}LEAKPROOF {% endif %}
{% if data.proisstrict %}STRICT {% endif %}
{% if data.prosecdef %}SECURITY DEFINER {% endif %}
{% if data.proiswindow %}WINDOW {% endif %}
{% if data.proparallel and (data.proparallel == 'r' or data.proparallel == 's' or data.proparallel == 'u') %}
{% if data.proparallel == 'r' %}PARALLEL RESTRICTED {% elif data.proparallel == 's' %}PARALLEL SAFE {% elif data.proparallel == 'u' %}PARALLEL UNSAFE{% endif %}{% endif %}
{% if data.prorows and (data.prorows | int) > 0 %}

    ROWS {{data.prorows}}
{% endif %}
{% if data.prosupportfunc %}
    SUPPORT {{ data.prosupportfunc }}
{% endif -%}
{% if data.variables %}{% for v in data.variables %}

<<<<<<< HEAD
    SET {{ conn|qtIdent(v.name) }}={% if v.name in exclude_quoting %}{{ v.value }}{% else %}{{ v.value }}{% endif %}{% endfor %}
{% endif %}

AS {% if data.lanname == 'c' %}
{{ data.probin }}, {{ data.prosrc_c }}
=======
    SET {{ conn|qtIdent(v.name) }}={% if v.name in exclude_quoting %}{{ v.value }}{% else %}{{ v.value|qtLiteral(conn) }}{% endif %}{% endfor %}
{% endif %}

AS {% if data.lanname == 'c' %}
{{ data.probin|qtLiteral(conn) }}, {{ data.prosrc_c|qtLiteral(conn) }}
>>>>>>> aa4c1190
{% else %}
$BODY${{ data.prosrc }}$BODY${% endif -%};
{% if data.funcowner %}

<<<<<<< HEAD
ALTER FUNCTION {{ conn|qtIdent(data.pronamespace, data.name)|replace('"', '') }}({{data.func_args}})
=======
ALTER FUNCTION {{ conn|qtIdent(data.pronamespace, data.name) }}({{data.func_args}})
>>>>>>> aa4c1190
    OWNER TO {{ conn|qtIdent(data.funcowner) }};
{% endif -%}
{% if data.acl %}
{% for p in data.acl %}

{{ PRIVILEGE.SET(conn, "FUNCTION", p.grantee, data.name, p.without_grant, p.with_grant, data.pronamespace, data.func_args)}}
{% endfor %}{% endif %}
{% if data.revoke_all %}

{{ PRIVILEGE.UNSETALL(conn, "FUNCTION", "PUBLIC", data.name, data.pronamespace, data.func_args)}}
{% endif %}
{% if data.description %}

<<<<<<< HEAD
COMMENT ON FUNCTION {{ conn|qtIdent(data.pronamespace, data.name)|replace('"', '') }}({{data.func_args}})
    IS {{ data.description  }};
=======
COMMENT ON FUNCTION {{ conn|qtIdent(data.pronamespace, data.name) }}({{data.func_args}})
    IS {{ data.description|qtLiteral(conn)  }};
>>>>>>> aa4c1190
{% endif -%}
{% if data.seclabels %}
{% for r in data.seclabels %}
{% if r.label and r.provider %}

{{ SECLABEL.SET(conn, 'FUNCTION', data.name, r.provider, r.label, data.pronamespace, data.func_args) }}
{% endif %}
{% endfor %}
{% endif -%}

{% endif %}<|MERGE_RESOLUTION|>--- conflicted
+++ resolved
@@ -22,11 +22,7 @@
 {% endif %}
     RETURNS{% if data.proretset and (data.prorettypename.startswith('SETOF ') or data.prorettypename.startswith('TABLE')) %} {{ data.prorettypename }} {% elif data.proretset %} SETOF {{ data.prorettypename }}{% else %} {{ data.prorettypename }}{% endif %}
 
-<<<<<<< HEAD
-    LANGUAGE {{ data.lanname }}
-=======
     LANGUAGE {{ data.lanname|qtLiteral(conn) }}
->>>>>>> aa4c1190
 {% if data.procost %}
     COST {{data.procost}}
 {% endif %}
@@ -45,28 +41,16 @@
 {% endif -%}
 {% if data.variables %}{% for v in data.variables %}
 
-<<<<<<< HEAD
-    SET {{ conn|qtIdent(v.name) }}={% if v.name in exclude_quoting %}{{ v.value }}{% else %}{{ v.value }}{% endif %}{% endfor %}
-{% endif %}
-
-AS {% if data.lanname == 'c' %}
-{{ data.probin }}, {{ data.prosrc_c }}
-=======
     SET {{ conn|qtIdent(v.name) }}={% if v.name in exclude_quoting %}{{ v.value }}{% else %}{{ v.value|qtLiteral(conn) }}{% endif %}{% endfor %}
 {% endif %}
 
 AS {% if data.lanname == 'c' %}
 {{ data.probin|qtLiteral(conn) }}, {{ data.prosrc_c|qtLiteral(conn) }}
->>>>>>> aa4c1190
 {% else %}
 $BODY${{ data.prosrc }}$BODY${% endif -%};
 {% if data.funcowner %}
 
-<<<<<<< HEAD
-ALTER FUNCTION {{ conn|qtIdent(data.pronamespace, data.name)|replace('"', '') }}({{data.func_args}})
-=======
 ALTER FUNCTION {{ conn|qtIdent(data.pronamespace, data.name) }}({{data.func_args}})
->>>>>>> aa4c1190
     OWNER TO {{ conn|qtIdent(data.funcowner) }};
 {% endif -%}
 {% if data.acl %}
@@ -80,13 +64,8 @@
 {% endif %}
 {% if data.description %}
 
-<<<<<<< HEAD
-COMMENT ON FUNCTION {{ conn|qtIdent(data.pronamespace, data.name)|replace('"', '') }}({{data.func_args}})
-    IS {{ data.description  }};
-=======
 COMMENT ON FUNCTION {{ conn|qtIdent(data.pronamespace, data.name) }}({{data.func_args}})
     IS {{ data.description|qtLiteral(conn)  }};
->>>>>>> aa4c1190
 {% endif -%}
 {% if data.seclabels %}
 {% for r in data.seclabels %}
