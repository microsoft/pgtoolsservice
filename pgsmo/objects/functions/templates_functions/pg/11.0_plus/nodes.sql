--- conflicted
+++ resolved
@@ -27,11 +27,7 @@
 WHERE
     pr.prokind IN ('f', 'w')
 {% if fnid %}
-<<<<<<< HEAD
-    AND pr.oid = {{ fnid }}
-=======
     AND pr.oid = {{ fnid|qtLiteral(conn) }}
->>>>>>> f6362ff6
 {% endif %}
 {% if scid %}
     AND pronamespace = {{scid}}::oid
