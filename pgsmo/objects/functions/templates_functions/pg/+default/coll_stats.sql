--- conflicted
+++ resolved
@@ -12,11 +12,7 @@
 FROM
     pg_catalog.pg_stat_user_functions
 WHERE
-<<<<<<< HEAD
-    schemaname = {{schema_name}}
-=======
     schemaname = {{schema_name|qtLiteral(conn)}}
->>>>>>> aa4c1190
     AND funcid IN (
         SELECT p.oid
         FROM
