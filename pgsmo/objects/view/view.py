# --------------------------------------------------------------------------------------------
# Copyright (c) Microsoft Corporation. All rights reserved.
# Licensed under the MIT License. See License.txt in the project root for license information.
# --------------------------------------------------------------------------------------------

from pgsmo.objects.table_objects import Column, Rule, Trigger
import pgsmo.objects.node_object as node
from pgsmo.objects.server import server as s    # noqa
import pgsmo.utils.templating as templating


class View(node.NodeObject):
    TEMPLATE_ROOT = templating.get_template_root(__file__, 'view_templates')

    @classmethod
    def _from_node_query(cls, server: 's.Server', parent: node.NodeObject, **kwargs) -> 'View':
        """
        Creates a view object from the results of a node query
        :param server: Server that owns the view
        :param parent: Object that is the parent of the view. Should be a Schema
        :param kwargs: A row from the nodes query
        Kwargs:
            name str: Name of the view
            oid int: Object ID of the view
        :return: A view instance
        """
        view = cls(server, parent, kwargs['name'])
        view._oid = kwargs['oid']

        return view

    def __init__(self, server: 's.Server', parent: node.NodeObject, name: str):
        super(View, self).__init__(server, parent, name)

        # Declare child items
        self._columns: node.NodeCollection[Column] = self._register_child_collection(
            lambda: Column.get_nodes_for_parent(self._server, self)
        )
        self._rules: node.NodeCollection[Rule] = self._register_child_collection(
            lambda: Rule.get_nodes_for_parent(self._server, self)
        )
        self._triggers: node.NodeCollection[Trigger] = self._register_child_collection(
            lambda: Trigger.get_nodes_for_parent(self._server, self)
        )

    # PROPERTIES ###########################################################
    # -CHILD OBJECTS #######################################################
    @property
    def columns(self) -> node.NodeCollection[Column]:
        return self._columns

    @property
    def rules(self) -> node.NodeCollection[Rule]:
        return self._rules

    @property
    def triggers(self) -> node.NodeCollection[Trigger]:
        return self._triggers

    @property
    def schema(self):
        return self._full_properties["schema"]

    @property
    def definition(self):
        return self._full_properties["definition"]

    @property
    def owner(self):
        return self._full_properties["owner"]

    @property
    def comment(self):
        return self._full_properties["comment"]

    # HELPER METHODS #######################################################

    def create_query_data(self, connection: querying.ServerConnection) -> dict:

        data = {"data": {
            "name": self._name,
            "schema": self.schema,
            "definition": self.definition,
            "owner": self.owner,
            "comment": self.comment
        }}
        return data

    def delete_query_data(self, connection: querying.ServerConnection) -> dict:
        data = {"data": {

        }}
        return data

    def update_query_data(self, connection: querying.ServerConnection) -> dict:
        data = {"data": {

        }}
        return data

    # METHODS ##############################################################

    def script(self, connection: querying.ServerConnection, action: str) -> str:
        """ Function to retrieve scripts for an operation """
        template_root = self._template_root(connection)
        if (action == "create"):
            data = self.create_query_data(connection)
            query_file = "create.sql"
        elif (action == "delete"):
            data = self.delete_query_data(connection)
            query_file = "delete.sql"
        elif (action == "update"):
            data = self.update_query_data(connection)
            query_file = "update.sql"
        template_path = templating.get_template_path(template_root, query_file, connection.version)
        script_template = templating.render_template(template_path, **data)
        return script_template

    # IMPLEMENTATION DETAILS ###############################################
    @classmethod
<<<<<<< HEAD
    def _template_root(cls, conn: querying.ServerConnection) -> str:
        return cls.TEMPLATE_ROOT

    @classmethod
    def get_type(self):
        return "view"
=======
    def _template_root(cls, server: 's.Server') -> str:
        return cls.TEMPLATE_ROOT
>>>>>>> 5fe67b63
<|MERGE_RESOLUTION|>--- conflicted
+++ resolved
@@ -7,6 +7,7 @@
 import pgsmo.objects.node_object as node
 from pgsmo.objects.server import server as s    # noqa
 import pgsmo.utils.templating as templating
+import pgsmo.utils.querying as querying
 
 
 class View(node.NodeObject):
@@ -59,40 +60,54 @@
 
     @property
     def schema(self):
-        return self._full_properties["schema"]
+        return self._full_properties.get("schema", "")
 
     @property
     def definition(self):
-        return self._full_properties["definition"]
+        return self._full_properties.get("definition", "")
 
     @property
     def owner(self):
-        return self._full_properties["owner"]
+        return self._full_properties.get("owner", "")
 
     @property
     def comment(self):
-        return self._full_properties["comment"]
+        return self._full_properties.get("comment", "")
 
+    @property
+    def nspname(self):
+        return self._full_properties.get("nspname", "")
+
+    @property
+    def check_option(self):
+        return self._full_properties.get("check_option", "")
+
+    @property
+    def security_barrier(self):
+        return self._full_properties.get("security_barrier", "")
+    
     # HELPER METHODS #######################################################
 
-    def create_query_data(self, connection: querying.ServerConnection) -> dict:
-
-        data = {"data": {
-            "name": self._name,
-            "schema": self.schema,
+    def create_query_data(self) -> dict:
+        data = {
+            "data": {
+            "name": self.name,
+            "schema": self.parent_name,
             "definition": self.definition,
-            "owner": self.owner,
-            "comment": self.comment
+            "check_option": self.check_option,
+            "security_barrier": self.security_barrier
         }}
         return data
 
-    def delete_query_data(self, connection: querying.ServerConnection) -> dict:
-        data = {"data": {
-
-        }}
+    def delete_query_data(self) -> dict:
+        data = {
+            "vid": self._oid,
+            "name": self.name,
+            "nspname": self.nspname
+        }
         return data
 
-    def update_query_data(self, connection: querying.ServerConnection) -> dict:
+    def update_query_data(self) -> dict:
         data = {"data": {
 
         }}
@@ -104,28 +119,27 @@
         """ Function to retrieve scripts for an operation """
         template_root = self._template_root(connection)
         if (action == "create"):
-            data = self.create_query_data(connection)
+            data = self.create_query_data()
             query_file = "create.sql"
         elif (action == "delete"):
-            data = self.delete_query_data(connection)
+            data = self.delete_query_data()
             query_file = "delete.sql"
         elif (action == "update"):
-            data = self.update_query_data(connection)
+            data = self.update_query_data()
             query_file = "update.sql"
         template_path = templating.get_template_path(template_root, query_file, connection.version)
         script_template = templating.render_template(template_path, **data)
         return script_template
 
-    # IMPLEMENTATION DETAILS ###############################################
+    # IMPLEMENTATION DETAILS ################################################
     @classmethod
-<<<<<<< HEAD
-    def _template_root(cls, conn: querying.ServerConnection) -> str:
+    def _template_root(cls, server: 's.Server') -> str:
         return cls.TEMPLATE_ROOT
 
-    @classmethod
-    def get_type(self):
-        return "view"
-=======
-    def _template_root(cls, server: 's.Server') -> str:
-        return cls.TEMPLATE_ROOT
->>>>>>> 5fe67b63
+    def get_template_vars(self):
+        template_vars = {
+            'vid': self.oid,
+            'scid': self.parent.oid
+        }
+        return template_vars
+    
