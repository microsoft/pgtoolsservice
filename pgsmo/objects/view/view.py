# --------------------------------------------------------------------------------------------
# Copyright (c) Microsoft Corporation. All rights reserved.
# Licensed under the MIT License. See License.txt in the project root for license information.
# --------------------------------------------------------------------------------------------

import os.path as path
from typing import List

from pgsmo.objects.table_objects import Column, Rule, Trigger
import pgsmo.objects.node_object as node
import pgsmo.utils.querying as querying
import pgsmo.utils.templating as templating

TEMPLATE_ROOT = templating.get_template_root(__file__, 'view_templates')


class View(node.NodeObject):
    @classmethod
    def get_nodes_for_parent(cls, conn: querying.ServerConnection, scid: int) -> List['View']:
        type_template_root = path.join(TEMPLATE_ROOT, conn.server_type)
        return node.get_nodes(conn, type_template_root, cls._from_node_query, scid=scid)

    @classmethod
    def _from_node_query(cls, conn: querying.ServerConnection, **kwargs) -> 'View':
        """
        Creates a view object from the results of a node query
        :param conn: Connection used to execute the nodes query
        :param kwargs: A row from the nodes query
        Kwargs:
            name str: Name of the view
            oid int: Object ID of the view
        :return: A view instance
        """
        view = cls(conn, kwargs['name'])
        view._oid = kwargs['oid']

        return view

    def __init__(self, conn: querying.ServerConnection, name: str):
        super(View, self).__init__(conn, name)

        # Declare child items
<<<<<<< HEAD
        self._columns: node.NodeCollection = self._register_child_collection(
            lambda: Column.get_nodes_for_parent(self._conn, self.oid)
=======
        self._columns: node.NodeCollection = node.NodeCollection(
            lambda: Column.get_nodes_for_parent(self._conn, self._oid)
        )
        self._rules: node.NodeCollection = node.NodeCollection(
            lambda: Rule.get_nodes_for_parent(self._conn, self._oid)
        )
        self._triggers: node.NodeCollection = node.NodeCollection(
            lambda: Trigger.get_nodes_for_parent(self._conn, self._oid)
>>>>>>> 23bacc41
        )

    # PROPERTIES ###########################################################
    # -CHILD OBJECTS #######################################################
    @property
    def columns(self) -> node.NodeCollection:
<<<<<<< HEAD
        return self._columns
=======
        return self._columns

    @property
    def rules(self) -> node.NodeCollection:
        return self._rules

    @property
    def triggers(self) -> node.NodeCollection:
        return self._triggers

    # METHODS ##############################################################
    def refresh(self) -> None:
        self._columns.reset()
        self._rules.reset()
        self._triggers.reset()
>>>>>>> 23bacc41
<|MERGE_RESOLUTION|>--- conflicted
+++ resolved
@@ -40,28 +40,20 @@
         super(View, self).__init__(conn, name)
 
         # Declare child items
-<<<<<<< HEAD
         self._columns: node.NodeCollection = self._register_child_collection(
-            lambda: Column.get_nodes_for_parent(self._conn, self.oid)
-=======
-        self._columns: node.NodeCollection = node.NodeCollection(
             lambda: Column.get_nodes_for_parent(self._conn, self._oid)
         )
-        self._rules: node.NodeCollection = node.NodeCollection(
+        self._rules: node.NodeCollection = self._register_child_collection(
             lambda: Rule.get_nodes_for_parent(self._conn, self._oid)
         )
-        self._triggers: node.NodeCollection = node.NodeCollection(
+        self._triggers: node.NodeCollection = self._register_child_collection(
             lambda: Trigger.get_nodes_for_parent(self._conn, self._oid)
->>>>>>> 23bacc41
         )
 
     # PROPERTIES ###########################################################
     # -CHILD OBJECTS #######################################################
     @property
     def columns(self) -> node.NodeCollection:
-<<<<<<< HEAD
-        return self._columns
-=======
         return self._columns
 
     @property
@@ -70,11 +62,4 @@
 
     @property
     def triggers(self) -> node.NodeCollection:
-        return self._triggers
-
-    # METHODS ##############################################################
-    def refresh(self) -> None:
-        self._columns.reset()
-        self._rules.reset()
-        self._triggers.reset()
->>>>>>> 23bacc41
+        return self._triggers