--- conflicted
+++ resolved
@@ -13,29 +13,14 @@
 TEMPLATE_ROOT = utils.templating.get_template_root(__file__, 'view_templates')
 
 
-<<<<<<< HEAD
-class View:
-    @staticmethod
-    def get_views_for_schema(conn: utils.querying.ServerConnection, scid: int) -> List['View']:
-        type_template_root = path.join(TEMPLATE_ROOT, conn.server_type)
-        sql = utils.templating.render_template(
-            utils.templating.get_template_path(type_template_root, 'nodes.sql', conn.version),
-            scid=scid
-        )
-
-        cols, rows = conn.execute_dict(sql)
-
-        return [View._from_node_query(conn, row['oid'], row['name'], **row) for row in rows]
-=======
 class View(node.NodeObject):
     @classmethod
-    def get_nodes_for_parent(cls, conn: utils.querying.ConnectionWrapper, scid: int) -> List['View']:
+    def get_nodes_for_parent(cls, conn: utils.querying.ServerConnection, scid: int) -> List['View']:
         type_template_root = path.join(TEMPLATE_ROOT, conn.server_type)
         return node.get_nodes(conn, type_template_root, cls._from_node_query, scid=scid)
->>>>>>> e3a4891a
 
     @classmethod
-    def _from_node_query(cls, conn: utils.querying.ConnectionWrapper, **kwargs) -> 'View':
+    def _from_node_query(cls, conn: utils.querying.ServerConnection, **kwargs) -> 'View':
         """
         Creates a view object from the results of a node query
         :param conn: Connection used to execute the nodes query
@@ -50,17 +35,8 @@
 
         return view
 
-<<<<<<< HEAD
-    def __init__(self, name: str):
-        self._name: str = name
-
-        # Declare optional parameters
-        self._conn: Optional[utils.querying.ServerConnection] = None
-        self._oid: Optional[int] = None
-=======
-    def __init__(self, conn: utils.querying.ConnectionWrapper, name: str):
+    def __init__(self, conn: utils.querying.ServerConnection, name: str):
         super(View, self).__init__(conn, name)
->>>>>>> e3a4891a
 
         # Declare child items
         self._columns: node.NodeCollection = node.NodeCollection(
