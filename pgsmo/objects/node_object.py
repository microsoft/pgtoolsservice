# --------------------------------------------------------------------------------------------
# Copyright (c) Microsoft Corporation. All rights reserved.
# Licensed under the MIT License. See License.txt in the project root for license information.
# --------------------------------------------------------------------------------------------

from abc import ABCMeta, abstractmethod
from collections import Iterator
from typing import Callable, Dict, Generic, List, Optional, Union, TypeVar, KeysView, ItemsView

from pgsmo.objects.server import server as s    # noqa
import pgsmo.utils.templating as templating


class NodeObject(metaclass=ABCMeta):
    @classmethod
    def get_nodes_for_parent(
            cls,
            root_server: 's.Server',
            parent_obj: Optional['NodeObject']
    ) -> List['NodeObject']:
        """
        Renders and executes nodes.sql for the class to generate a list of NodeObjects
        :param root_server: Root node of the object model
        :param parent_obj: The object that is the parent of all objects generated by this method
        :return: A list of NodeObjects generated with _from_node_query
        """
        template_root = cls._template_root(root_server)

        # Only include a parent ID if a parent was provided
        template_vars = {}      # TODO: Allow configuring show/hide system objects
        if parent_obj is not None:
            template_vars['parent_id'] = parent_obj._oid

        # Render and execute the template
        sql = templating.render_template(
            templating.get_template_path(template_root, 'nodes.sql', root_server.version),
            paths_to_add=[cls._macro_root()], **template_vars
        )
        cols, rows = root_server.connection.execute_dict(sql)

        return [cls._from_node_query(root_server, parent_obj, **row) for row in rows]

    @classmethod
    @abstractmethod
    def _from_node_query(cls, root_server: 's.Server', parent: 'NodeObject', **kwargs) -> 'NodeObject':
        pass

    def __init__(self, root_server, parent: Optional['NodeObject'], name: str):
        # Define the state of the object
        self._server: 's.Server' = root_server
        self._parent: Optional['NodeObject'] = parent

        self._child_collections: List[NodeCollection] = []
        self._property_collections: List[NodeLazyPropertyCollection] = []
        self._full_properties: NodeLazyPropertyCollection = self._register_property_collection(self._property_generator)

        # Declare node basic properties
        self._name: str = name
        self._oid: Optional[int] = None

    # PROPERTIES ###########################################################
    @property
    def name(self) -> str:
        return self._name

    @property
    def oid(self) -> Optional[int]:
        return self._oid

    @property
    def parent(self) -> Optional['NodeObject']:
        return self._parent

    @property
    def server(self) -> 's.Server':
        return self._server

    @property
    def extended_vars(self) -> dict:
        return {}

    @property
<<<<<<< HEAD
    def macro_root(self) -> List[str]:
        return []

    @property
    def template_vars(self) -> str:
=======
    def template_vars(self) -> dict:
>>>>>>> 27dd3a5c
        template_vars = {"oid": self.oid}
        extended_vars = self.extended_vars
        return {**template_vars, **extended_vars}

    # METHODS ##############################################################
    def refresh(self) -> None:
        """Refreshes and lazily loaded data"""
        self._refresh_child_collections()

    @classmethod
    def _template_root(cls, root_server: 's.Server') -> str:
        pass

    @classmethod
    def _macro_root(cls) -> str:
        pass

    # PROTECTED HELPERS ####################################################
    TRCC = TypeVar('TRCC')

    def _register_child_collection(self, generator: Callable[[], List[TRCC]]) -> 'NodeCollection[TRCC]':
        """
        Creates a node collection for child objects and registers it with the list of child objects.
        This is very useful for ensuring that all child collections are reset when refreshing.
        :param generator: Callable for generating the list of nodes
        :return: The created node collection
        """
        collection = NodeCollection(generator)
        self._child_collections.append(collection)
        return collection

    def _register_property_collection(self, generator: Callable[[], Dict[str, Optional[Union[str, int, bool]]]]):
        """
        Creates a property collection for extended properties, etc, and registers with the list of
        property collections.
        :param generator: The generator for the property collection
        :return: The created property collection
        """
        collection = NodeLazyPropertyCollection(generator)
        self._property_collections.append(collection)
        return collection

    # PRIVATE HELPERS ######################################################

    def _property_generator(self) -> Dict[str, Optional[Union[str, int, bool]]]:
        template_root = self._template_root(self._server)

        # Setup the parameters for the query
        template_vars = self.template_vars

        # Render and execute the template
        sql = templating.render_template(
            templating.get_template_path(template_root, 'properties.sql', self._server.version),
            **template_vars
        )
        cols, rows = self._server.connection.execute_dict(sql)

        if len(rows) > 0:
            return rows[0]

    def _refresh_child_collections(self) -> None:
        """Iterates over the registered child collections and property collections and resets them"""
        for node_collection in self._child_collections:
            node_collection.reset()

        for prop_collection in self._property_collections:
            prop_collection.reset()


class NodeLazyPropertyCollection:
    def __init__(self, generator: Callable[[], Dict[str, Optional[Union[str, int, bool]]]]):
        """
        Initializes a new lazy property collection with a generator to call when looking up the properties
        :param generator: A callable that returns a dictionary of properties when called
        """
        self._generator: Callable[[], Dict[str, Optional[Union[str, int, bool]]]] = generator
        self._items_impl: Optional[Dict[str, Optional[Union[str, int, bool]]]] = None

    @property
    def _items(self) -> Dict[str, Optional[Union[str, int, bool]]]:
        """Property that ensures properties are loaded before returning the properties"""
        if self._items_impl is None:
            self._items_impl = self._generator()
        return self._items_impl

    def __getitem__(self, index: str) -> any:
        """
        Searches for a property and returns it. If the collection of properties hasn't been loaded,
        load it.
        :param item: The index of the item to get from the property collection
        :raises TypeError: If index is not a string
        :raises NameError: If an item with the provided index does not exist
        :return: The value of the item in the property collection
        """
        # Make sure we have a valid index
        if not isinstance(index, str):
            raise TypeError('Index must be a string')

        return self._items[index]

    def __iter__(self) -> Iterator:
        return self._items.__iter__()

    def __len__(self) -> int:
        return len(self._items)

    def get(self, item: str, default: Optional[Union[str, int, bool]]=None) -> Optional[Union[str, int, bool]]:
        return self._items.get(item, default)

    def items(self) -> ItemsView[str, Union[str, int, bool]]:
        return self._items.items()

    def keys(self) -> KeysView[str]:
        return self._items.keys()

    def reset(self) -> None:
        # Empty the items so that the next request will reload the collection
        self._items_impl = None


TNC = TypeVar('TNC')


class NodeCollection(Generic[TNC]):
    def __init__(self, generator: Callable[[], List[TNC]]):
        """
        Initializes a new collection of node objects.
        :param generator: A callable that returns a list of NodeObjects when called
        """
        self._generator: Callable[[], List[TNC]] = generator
        self._items_impl: Optional[List[TNC]] = None

    @property
    def _items(self) -> List[TNC]:
        # Load the items if they haven't been loaded
        if self._items_impl is None:
            self._items_impl = self._generator()

        # noinspection PyTypeChecker
        # - This should always be a list b/c _ensure_loaded will load the list if it is None
        return self._items_impl

    def __getitem__(self, index: Union[int, str]) -> TNC:
        """
        Searches for a node in the list of items by OID or name
        :param index: If an int, the object ID of the item to look up. If a str, the name of the
                      item to look up. Otherwise, TypeError will be raised.
        :raises TypeError: If index is not a str or int
        :raises NameError: If an item with the provided index does not exist
        :return: The instance that matches the provided index
        """
        # Determine how we will be looking up the item
        if isinstance(index, int):
            # Lookup is by object ID
            lookup = (lambda x: x.oid == index)
        elif isinstance(index, str):
            # Lookup is by object name
            lookup = (lambda x: x.name == index)
        else:
            raise TypeError('Index must be either a string or int')

        # Look up the desired item

        for item in self._items:
            if lookup(item):
                return item

        # If we make it to here, an item with the given index does not exist
        raise NameError('An item with the provided index does not exist')

    def __iter__(self) -> Iterator:
        return self._items.__iter__()

    def __len__(self) -> int:
        # Load the items if they haven't been loaded
        return len(self._items)

    def reset(self) -> None:
        # Empty the items so that next iteration will reload the collection
        self._items_impl = None<|MERGE_RESOLUTION|>--- conflicted
+++ resolved
@@ -80,15 +80,11 @@
         return {}
 
     @property
-<<<<<<< HEAD
     def macro_root(self) -> List[str]:
         return []
 
     @property
-    def template_vars(self) -> str:
-=======
     def template_vars(self) -> dict:
->>>>>>> 27dd3a5c
         template_vars = {"oid": self.oid}
         extended_vars = self.extended_vars
         return {**template_vars, **extended_vars}
