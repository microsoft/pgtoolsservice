# --------------------------------------------------------------------------------------------
# Copyright (c) Microsoft Corporation. All rights reserved.
# Licensed under the MIT License. See License.txt in the project root for license information.
# --------------------------------------------------------------------------------------------

from abc import ABCMeta, abstractmethod
from collections import Iterator
from typing import Callable, Dict, Generic, List, Optional, Union, TypeVar, KeysView, ItemsView
<<<<<<< HEAD
=======

from pgsmo.objects.server import server as s    # noqa
>>>>>>> 5fe67b63
import pgsmo.utils.templating as templating


class NodeObject(metaclass=ABCMeta):
    @classmethod
    def get_nodes_for_parent(
            cls,
            root_server: 's.Server',
            parent_obj: Optional['NodeObject']
    ) -> List['NodeObject']:
        """
        Renders and executes nodes.sql for the class to generate a list of NodeObjects
        :param root_server: Root node of the object model
        :param parent_obj: The object that is the parent of all objects generated by this method
        :return: A list of NodeObjects generated with _from_node_query
        """
        template_root = cls._template_root(root_server)

        # Only include a parent ID if a parent was provided
        template_vars = {}
        if parent_obj is not None:
            template_vars['parent_id'] = parent_obj._oid

        # Render and execute the template
        sql = templating.render_template(
            templating.get_template_path(template_root, 'nodes.sql', root_server.version),
            **template_vars
        )
        cols, rows = root_server.connection.execute_dict(sql)

        return [cls._from_node_query(root_server, parent_obj, **row) for row in rows]

    @classmethod
    @abstractmethod
    def _from_node_query(cls, root_server: 's.Server', parent: 'NodeObject', **kwargs) -> 'NodeObject':
        pass

    def __init__(self, root_server, parent: Optional['NodeObject'], name: str):
        # Define the state of the object
        self._server: 's.Server' = root_server
        self._parent: Optional['NodeObject'] = parent

        self._child_collections: List[NodeCollection] = []
        self._property_collections: List[NodeLazyPropertyCollection] = []
        self._full_properties: NodeLazyPropertyCollection = self._register_property_collection(self._property_generator)

        # Declare node basic properties
        self._name: str = name
        self._oid: Optional[int] = None

    # PROPERTIES ###########################################################
    @property
    def name(self) -> str:
        return self._name

    @property
    def oid(self) -> Optional[int]:
        return self._oid

    @property
    def parent(self) -> Optional['NodeObject']:
        return self._parent

    @property
    def server(self) -> 's.Server':
        return self._server

    # METHODS ##############################################################
    def refresh(self) -> None:
        """Refreshes and lazily loaded data"""
        self._refresh_child_collections()

    @classmethod
    @abstractmethod
    def _template_root(cls, root_server: 's.Server') -> str:
        pass

    @classmethod
    @abstractmethod
    def get_type(self) -> str:
        pass

    # PROTECTED HELPERS ####################################################
    TRCC = TypeVar('TRCC')

    def _register_child_collection(self, generator: Callable[[], List[TRCC]]) -> 'NodeCollection[TRCC]':
        """
        Creates a node collection for child objects and registers it with the list of child objects.
        This is very useful for ensuring that all child collections are reset when refreshing.
        :param generator: Callable for generating the list of nodes
        :return: The created node collection
        """
        collection = NodeCollection(generator)
        self._child_collections.append(collection)
        return collection

    def _register_property_collection(self, generator: Callable[[], Dict[str, Optional[Union[str, int, bool]]]]):
        """
        Creates a property collection for extended properties, etc, and registers with the list of
        property collections.
        :param generator: The generator for the property collection
        :return: The created property collection
        """
        collection = NodeLazyPropertyCollection(generator)
        self._property_collections.append(collection)
        return collection

    # PRIVATE HELPERS ######################################################
    def _get_template_vars(self):
        template_vars = {'oid': self._oid}
        if (self.get_type() == "view"):
            template_vars = {'vid': self._oid, 'spcname': ''}
        elif (self.get_type() == "table"):
            template_vars = {'oid': self._oid}
        elif (self.get_type() == "database"):
            template_vars = {'did': self._oid}
        return template_vars

    def _property_generator(self) -> Dict[str, Optional[Union[str, int, bool]]]:
        template_root = self._template_root(self._server)

        # Setup the parameters for the query
        template_vars = self._get_template_vars()

        # Render and execute the template
        sql = templating.render_template(
            templating.get_template_path(template_root, 'properties.sql', self._server.version),
            **template_vars
        )
        cols, rows = self._server.connection.execute_dict(sql)

        if len(rows) > 0:
            return rows[0]

    def _refresh_child_collections(self) -> None:
        """Iterates over the registered child collections and property collections and resets them"""
        for node_collection in self._child_collections:
            node_collection.reset()

        for prop_collection in self._property_collections:
            prop_collection.reset()


class NodeLazyPropertyCollection:
    def __init__(self, generator: Callable[[], Dict[str, Optional[Union[str, int, bool]]]]):
        """
        Initializes a new lazy property collection with a generator to call when looking up the properties
        :param generator: A callable that returns a dictionary of properties when called
        """
        self._generator: Callable[[], Dict[str, Optional[Union[str, int, bool]]]] = generator
        self._items_impl: Optional[Dict[str, Optional[Union[str, int, bool]]]] = None

    @property
    def _items(self) -> Dict[str, Optional[Union[str, int, bool]]]:
        """Property that ensures properties are loaded before returning the properties"""
        if self._items_impl is None:
            self._items_impl = self._generator()
        return self._items_impl

    def __getitem__(self, index: str) -> any:
        """
        Searches for a property and returns it. If the collection of properties hasn't been loaded,
        load it.
        :param item: The index of the item to get from the property collection
        :raises TypeError: If index is not a string
        :raises NameError: If an item with the provided index does not exist
        :return: The value of the item in the property collection
        """
        # Make sure we have a valid index
        if not isinstance(index, str):
            raise TypeError('Index must be a string')

        return self._items[index]

    def __iter__(self) -> Iterator:
        return self._items.__iter__()

    def __len__(self) -> int:
        return len(self._items)

    def get(self, item: str, default: Optional[Union[str, int, bool]]=None) -> Optional[Union[str, int, bool]]:
        return self._items.get(item, default)

    def items(self) -> ItemsView[str, Union[str, int, bool]]:
        return self._items.items()

    def keys(self) -> KeysView[str]:
        return self._items.keys()

    def reset(self) -> None:
        # Empty the items so that the next request will reload the collection
        self._items_impl = None

TNC = TypeVar('TNC')

class NodeCollection(Generic[TNC]):
    def __init__(self, generator: Callable[[], List[TNC]]):
        """
        Initializes a new collection of node objects.
        :param generator: A callable that returns a list of NodeObjects when called
        """
        self._generator: Callable[[], List[TNC]] = generator
        self._items_impl: Optional[List[TNC]] = None

    @property
    def _items(self) -> List[TNC]:
        # Load the items if they haven't been loaded
        if self._items_impl is None:
            self._items_impl = self._generator()

        # noinspection PyTypeChecker
        # - This should always be a list b/c _ensure_loaded will load the list if it is None
        return self._items_impl

    def __getitem__(self, index: Union[int, str]) -> TNC:
        """
        Searches for a node in the list of items by OID or name
        :param index: If an int, the object ID of the item to look up. If a str, the name of the
                      item to look up. Otherwise, TypeError will be raised.
        :raises TypeError: If index is not a str or int
        :raises NameError: If an item with the provided index does not exist
        :return: The instance that matches the provided index
        """
        # Determine how we will be looking up the item
        if isinstance(index, int):
            # Lookup is by object ID
            lookup = (lambda x: x.oid == index)
        elif isinstance(index, str):
            # Lookup is by object name
            lookup = (lambda x: x.name == index)
        else:
            raise TypeError('Index must be either a string or int')

        # Look up the desired item

        for item in self._items:
            if lookup(item):
                return item

        # If we make it to here, an item with the given index does not exist
        raise NameError('An item with the provided index does not exist')

    def __iter__(self) -> Iterator:
        return self._items.__iter__()

    def __len__(self) -> int:
        # Load the items if they haven't been loaded
        return len(self._items)

    def reset(self) -> None:
        # Empty the items so that next iteration will reload the collection
        self._items_impl = None<|MERGE_RESOLUTION|>--- conflicted
+++ resolved
@@ -6,11 +6,8 @@
 from abc import ABCMeta, abstractmethod
 from collections import Iterator
 from typing import Callable, Dict, Generic, List, Optional, Union, TypeVar, KeysView, ItemsView
-<<<<<<< HEAD
-=======
 
 from pgsmo.objects.server import server as s    # noqa
->>>>>>> 5fe67b63
 import pgsmo.utils.templating as templating
 
 
@@ -75,6 +72,14 @@
         return self._parent
 
     @property
+    def parent_id(self):
+        return self._parent.oid
+
+    @property
+    def parent_name(self) -> str:
+        return self._parent.name
+
+    @property
     def server(self) -> 's.Server':
         return self._server
 
@@ -88,9 +93,8 @@
     def _template_root(cls, root_server: 's.Server') -> str:
         pass
 
-    @classmethod
     @abstractmethod
-    def get_type(self) -> str:
+    def get_template_vars(self) -> str:
         pass
 
     # PROTECTED HELPERS ####################################################
@@ -119,21 +123,12 @@
         return collection
 
     # PRIVATE HELPERS ######################################################
-    def _get_template_vars(self):
-        template_vars = {'oid': self._oid}
-        if (self.get_type() == "view"):
-            template_vars = {'vid': self._oid, 'spcname': ''}
-        elif (self.get_type() == "table"):
-            template_vars = {'oid': self._oid}
-        elif (self.get_type() == "database"):
-            template_vars = {'did': self._oid}
-        return template_vars
 
     def _property_generator(self) -> Dict[str, Optional[Union[str, int, bool]]]:
         template_root = self._template_root(self._server)
 
         # Setup the parameters for the query
-        template_vars = self._get_template_vars()
+        template_vars = self.get_template_vars()
 
         # Render and execute the template
         sql = templating.render_template(
