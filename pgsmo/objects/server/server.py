--- conflicted
+++ resolved
@@ -7,13 +7,8 @@
 from urllib.parse import ParseResult, urlparse, quote_plus       # noqa
 
 from ossdbtoolsservice.driver import ServerConnection
-<<<<<<< HEAD
-from pgsmo.objects.schema.schema import Schema
-from pgsmo.objects.table.table import Table
-=======
 from ossdbtoolsservice.metadata.contracts.object_metadata import ObjectMetadata
 from pgsmo.objects.schema.schema import Schema
->>>>>>> aa4c1190
 from smo.common.node_object import NodeObject, NodeCollection, NodeLazyPropertyCollection
 from pgsmo.objects.database.database import Database
 from pgsmo.objects.role.role import Role
@@ -231,28 +226,6 @@
         return self.find_schema_child_object('datatypes', metadata)
 
     def find_index(self, metadata):
-<<<<<<< HEAD
-        try:
-            idx_name = metadata.name
-            parent_schema = self.find_schema(metadata)
-            if not parent_schema:
-                return None
-            obj_collection = []
-
-            # Go over all tables in schema and collect the indexes
-            for table in parent_schema.tables:
-                if isinstance(table, Table):
-                    obj_collection.extend(table.indexes)
-
-            # Find the matching index
-            if not obj_collection:
-                return None
-            idx = next((index for index in obj_collection if index.name == idx_name), None)
-            return idx
-        except Exception:
-            return None
-
-=======
         """ Find an index in the server. Indexes are always children of either tables or materialized views """
         try:
             idx_name = metadata.name
@@ -298,7 +271,6 @@
         """ Find a trigger function in the server """
         return self.find_schema_child_object('trigger_functions', metadata)
 
->>>>>>> aa4c1190
     def find_schema_child_object(self, prop_name: str, metadata):
         """
         Find an object that is a child of a schema object.
@@ -332,13 +304,9 @@
             "Sequence": self.find_sequence,
             "Datatype": self.find_datatype,
             "Materializedview": self.find_materialized_view,
-<<<<<<< HEAD
-            "Index": self.find_index
-=======
             "Index": self.find_index,
             "Trigger": self.find_trigger,
             "Triggerfunction": self.find_trigger_function
->>>>>>> aa4c1190
         }
         return object_map[object_type.capitalize()](metadata)
 
