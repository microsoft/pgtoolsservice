--- conflicted
+++ resolved
@@ -3,17 +3,15 @@
 # Licensed under the MIT License. See License.txt in the project root for license information.
 # --------------------------------------------------------------------------------------------
 
-from typing import List, Optional, Tuple                # noqa
+from typing import Optional, Tuple                # noqa
 
 from psycopg2.extensions import connection
 
 from pgsmo.objects.database.database import Database
-<<<<<<< HEAD
+
 from pgsmo.objects.node_object import NodeCollection
-=======
+from pgsmo.objects.role.role import Role
 from pgsmo.objects.tablespace.tablespace import Tablespace
-from pgsmo.objects.role.role import Role
->>>>>>> 74c0ce96
 import pgsmo.utils as utils
 
 
@@ -21,11 +19,10 @@
 
 
 class Server:
-    def __init__(self, conn: connection, fetch: bool=True):
+    def __init__(self, conn: connection):
         """
         Initializes a server object using the provided connection
         :param conn: psycopg2 connection
-        :param fetch: Whether or not to fetch all properties of the server and create child objects, defaults to true
         """
         # Everything we know about the server will be based on the connection
         self._conn = utils.querying.ConnectionWrapper(conn)
@@ -37,21 +34,13 @@
         self._maintenance_db: str = props['dbname']
 
         # These properties will be defined later
-<<<<<<< HEAD
-        self._databases: NodeCollection = NodeCollection((lambda: Database.get_nodes_for_parent(self._conn)))
-=======
->>>>>>> 74c0ce96
         self._in_recovery: Optional[bool] = None
         self._wal_paused: Optional[bool] = None
 
         # Declare the child objects
-        self._databases: Optional[List[Database]] = None
-        self._roles: Optional[List[Role]] = None
-        self._tablespaces: Optional[List[Tablespace]] = None
-
-        # Fetch the data for the server
-        if fetch:
-            self.refresh()
+        self._databases: NodeCollection = NodeCollection(lambda: Database.get_nodes_for_parent(self._conn))
+        self._roles: NodeCollection = NodeCollection(lambda: Role.get_nodes_for_parent(self._conn))
+        self._tablespaces: NodeCollection = NodeCollection(lambda: Tablespace.get_nodes_for_parent(self._conn))
 
     # PROPERTIES ###########################################################
 
@@ -92,50 +81,23 @@
 
     # -CHILD OBJECTS #######################################################
     @property
-<<<<<<< HEAD
     def databases(self) -> NodeCollection:
         """Databases that belong to the server"""
         return self._databases
 
-=======
-    def databases(self) -> Optional[List[Database]]:
-        """Databases that belong to the server"""
-        return self._databases
-
-    def roles(self) -> Optional[List[Role]]:
+    @property
+    def roles(self) -> NodeCollection:
         """Roles that belong to the server"""
         return self._roles
 
     @property
-    def tablespaces(self) -> Optional[List[Tablespace]]:
+    def tablespaces(self) -> NodeCollection:
         """Tablespaces defined for the server"""
         return self._tablespaces
 
->>>>>>> 74c0ce96
     # METHODS ##############################################################
-    def refresh(self) -> None:
-        """Refreshes properties of the server and re-initializes the child items"""
-        self._databases.reset()
-        self._fetch_recovery_state()
-<<<<<<< HEAD
 
     # IMPLEMENTATION DETAILS ###############################################
-=======
-        self._fetch_databases()
-        self._fetch_roles()
-        self._fetch_tablespaces()
-
-    # IMPLEMENTATION DETAILS ###############################################
-    def _fetch_databases(self) -> None:
-        self._databases = Database.get_databases_for_server(self._conn)
-
-    def _fetch_roles(self) -> None:
-        self._roles = Role.get_roles_for_server(self._conn)
-    
-    def _fetch_tablespaces(self) -> None:
-        self._tablespaces = Tablespace.get_tablespaces_for_server(self._conn)
-
->>>>>>> 74c0ce96
     def _fetch_recovery_state(self) -> None:
         recovery_check_sql = utils.templating.render_template(
             utils.templating.get_template_path(TEMPLATE_ROOT, 'check_recovery.sql', self._conn.version)
