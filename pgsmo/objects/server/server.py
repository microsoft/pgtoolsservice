--- conflicted
+++ resolved
@@ -3,11 +3,7 @@
 # Licensed under the MIT License. See License.txt in the project root for license information.
 # --------------------------------------------------------------------------------------------
 
-<<<<<<< HEAD
-from typing import Dict, List, Mapping, Optional, Tuple                # noqa
-=======
-from typing import Dict, Mapping, Optional, Tuple, Callable      # noqa
->>>>>>> 8fba2c19
+from typing import Dict, List, Mapping, Optional, Tuple, Callable      # noqa
 from urllib.parse import ParseResult, urlparse, quote_plus       # noqa
 
 from psycopg2 import ProgrammingError
