--- conflicted
+++ resolved
@@ -25,11 +25,7 @@
         :param conn: psycopg2 connection
         """
         # Everything we know about the server will be based on the connection
-<<<<<<< HEAD
-        self._conn = utils.querying.ServerConnection(connection)
-=======
-        self._conn = utils.querying.ConnectionWrapper(conn)
->>>>>>> e3a4891a
+        self._conn = utils.querying.ServerConnection(conn)
 
         # Declare the server properties
         props = self._conn.connection.get_dsn_parameters()
